#!/bin/bash
# Load the environment variables from the .env file
source .env

# Define the network name
NETWORK_NAME="annotation_network"

# Function to handle cleanup
cleanup() {
    echo "Cleaning up existing containers and network..."
    docker stop mongodb annotation_service caddy || true
    docker rm mongodb annotation_service caddy || true
    docker network rm annotation_network || true
}

if [ "$1" == "run" ]; then
    cleanup

    # Create the Docker network
    echo "Creating Docker network: $NETWORK_NAME..."
    docker network create $NETWORK_NAME

    # Pull the necessary images
    echo "Pulling Docker images..."
    docker pull mongo:latest
    docker pull $DOCKER_HUB_REPO
    docker pull caddy:latest

    # Run MongoDB container
    echo "Running MongoDB container..."
    sudo docker run -d \
      --name mongodb \
      --network $NETWORK_NAME \
      -p $MONGODB_DOCKER_PORT:27017 \
      -v mongo_data:/data/db \
      mongo:latest

    # Wait for MongoDB to start
    echo "Waiting for MongoDB to start..."
    sleep 10

    # Run Annotation Service container with environment variables
    echo "Running Annotation Service container..."
    sudo docker run -d \
      --name annotation_service \
      --network $NETWORK_NAME \
      -p $APP_PORT:$APP_PORT \
      -e MONGO_URI=mongodb://mongodb:27017/annotation \
<<<<<<< HEAD
=======
      -e APP_PORT=$APP_PORT \
>>>>>>> 804b1e14
      $DOCKER_HUB_REPO

    # Wait for Annotation Service to start
    echo "Waiting for Annotation Service to start..."
    sleep 10

    # Run Caddy container with environment variables
    echo "Running Caddy container..."
    sudo docker run -d \
      --name caddy \
      --network $NETWORK_NAME \
      -p $CADDY_PORT:$CADDY_PORT_FORWARD \
      -v caddy_data:/data \
      -v caddy_config:/config \
      caddy:latest \
      caddy reverse-proxy --from http://localhost:$CADDY_PORT --to http://annotation_service:$APP_PORT

    echo "All containers are up and running!"

elif [ "$1" == "push" ]; then
    echo "Building Docker images..."
    sudo docker-compose build

    echo "Pushing Docker images to Docker Hub..."
    sudo docker-compose push

    echo "Pushing to Docker Hub is finished."

elif [ "$1" == "clean" ]; then
    cleanup

elif [ "$1" == "stop" ]; then
    echo "Stopping existing containers and network..."
    docker stop mongodb annotation_service caddy || true

elif [ "$1" == "re-run" ]; then
    echo "Re-running existing containers..."
    if ! docker network inspect annotation_network >/dev/null 2>&1; then
        echo "Creating Docker network: annotation_network..."
        docker network create annotation_network
    fi

    # Run existing containers (no need to pull again)
    echo "Starting MongoDB container..."
    sudo docker start mongodb || {
        echo "MongoDB container does not exist, creating it..."
        sudo docker run -d \
          --name mongodb \
          --network annotation_network \
          -p $MONGODB_DOCKER_PORT:27017 \
          -v mongo_data:/data/db \
          mongo:latest
    }

    echo "Starting Annotation Service container..."
    sudo docker start annotation_service || {
        echo "Annotation Service container does not exist, creating it..."
        sudo docker run -d \
          --name annotation_service \
          --network annotation_network \
          -p $APP_PORT:$APP_PORT \
          -e MONGO_URI=mongodb://mongodb:27017/annotation \
<<<<<<< HEAD
=======
          -e APP_PORT=$APP_PORT\
>>>>>>> 804b1e14
          $DOCKER_HUB_REPO
    }

    echo "Starting Caddy container..."
    sudo docker start caddy || {
        echo "Caddy container does not exist, creating it..."
        sudo docker run -d \
          --name caddy \
          --network annotation_network \
          -p $CADDY_PORT:$CADDY_PORT_FORWARD \
          -v caddy_data:/data \
          -v caddy_config:/config \
          caddy:latest \
          caddy reverse-proxy --from http://localhost:$CADDY_PORT --to http://annotation_service:$APP_PORT
    }

    echo "Containers are started or running!"

else
    echo "Invalid command: Allowed commands are push/run/clean/stop/re-run."
fi<|MERGE_RESOLUTION|>--- conflicted
+++ resolved
@@ -46,10 +46,7 @@
       --network $NETWORK_NAME \
       -p $APP_PORT:$APP_PORT \
       -e MONGO_URI=mongodb://mongodb:27017/annotation \
-<<<<<<< HEAD
-=======
       -e APP_PORT=$APP_PORT \
->>>>>>> 804b1e14
       $DOCKER_HUB_REPO
 
     # Wait for Annotation Service to start
@@ -112,10 +109,7 @@
           --network annotation_network \
           -p $APP_PORT:$APP_PORT \
           -e MONGO_URI=mongodb://mongodb:27017/annotation \
-<<<<<<< HEAD
-=======
           -e APP_PORT=$APP_PORT\
->>>>>>> 804b1e14
           $DOCKER_HUB_REPO
     }
 
