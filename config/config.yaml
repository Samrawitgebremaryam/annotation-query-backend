--- conflicted
+++ resolved
@@ -1,8 +1,2 @@
 database:
-<<<<<<< HEAD
-  type: cypher
-graph:
-  limit: 100
-=======
-  type: cypher
->>>>>>> 66ae5487
+  type: cypher