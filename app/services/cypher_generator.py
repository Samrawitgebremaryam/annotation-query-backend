--- conflicted
+++ resolved
@@ -303,36 +303,8 @@
         return_clause = f"RETURN COUNT(DISTINCT nodes) AS total_nodes {', SIZE(combined_edges) AS total_edges ' if combined_edges else ''}"
 
 
-<<<<<<< HEAD
-        if return_preds:
-            count_relationships = (
-            'WITH nodes_count_by_label, ' +
-            ' + '.join([f'COLLECT(DISTINCT r{i})' for i in range(len(query_clauses['predicates']))]) +
-            ' AS relationships'
-            )
-            unwind_relationships = 'UNWIND relationships AS rel'
-            count_edge_by_label = (
-            'WITH nodes_count_by_label, TYPE(rel) AS relationship_type, COUNT(rel) AS edge_count '
-            'WITH nodes_count_by_label, COLLECT(DISTINCT {label: relationship_type, count: edge_count}) AS edges_count_by_type'
-            )
-            return_clause = (
-            'RETURN nodes_count_by_label, edges_count_by_type, '
-            'REDUCE(total = 0, n IN nodes_count_by_label | total + n.count) AS total_nodes, '
-            'REDUCE(total_edges = 0, e IN edges_count_by_type | total_edges + e.count) AS total_edges'
-            )
-            query = f'''
-            {match_no_clause}
-            {where_no_clause}
-            {match_clause}
-            {where_clause}
-            {label_clause}
-            {unwind_label_clause}
-            {count_clause}
-            {node_count_by_label}
-=======
         # build the query for total node and edge count
         total_count = f'''
->>>>>>> d6e94c34
             {match_no_clause}
             {where_no_clause}
             {match_clause}
