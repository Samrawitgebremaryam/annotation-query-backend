from typing import List
import logging
from dotenv import load_dotenv
import neo4j
from app.services.query_generator_interface import QueryGeneratorInterface
from neo4j import GraphDatabase
import glob
import os
from neo4j.graph import Node, Relationship

load_dotenv()

# Configure logging
logging.basicConfig(level=logging.INFO)
logger = logging.getLogger(__name__)

class CypherQueryGenerator(QueryGeneratorInterface):
    def __init__(self, dataset_path: str):
        self.driver = GraphDatabase.driver(
            os.getenv('NEO4J_URI'),
            auth=(os.getenv('NEO4J_USERNAME'), os.getenv('NEO4J_PASSWORD'))
        )
        # self.dataset_path = dataset_path
        # self.load_dataset(self.dataset_path)

    def close(self):
        self.driver.close()

    def load_dataset(self, path: str) -> None:
        if not os.path.exists(path):
            raise ValueError(f"Dataset path '{path}' does not exist.")

        paths = glob.glob(os.path.join(path, "**/*.cypher"), recursive=True)
        if not paths:
            raise ValueError(f"No .cypher files found in dataset path '{path}'.")

        # Separate nodes and edges
        nodes_paths = [p for p in paths if p.endswith("nodes.cypher")]
        edges_paths = [p for p in paths if p.endswith("edges.cypher")]

        # Helper function to process files
        def process_files(file_paths, file_type):
            for file_path in file_paths:
                logger.info(f"Start loading {file_type} dataset from '{file_path}'...")
                try:
                    with open(file_path, 'r') as file:
                        data = file.read()
                        for line in data.splitlines():
                            self.run_query(line)
                except Exception as e:
                    logger.error(f"Error loading {file_type} dataset from '{file_path}': {e}")

        # Process nodes and edges files
        process_files(nodes_paths, "nodes")
        process_files(edges_paths, "edges")

        logger.info(f"Finished loading {len(nodes_paths)} nodes and {len(edges_paths)} edges datasets.")

    def run_query(self, query_code):
        results = []
        if isinstance(query_code, list):
            find_query = query_code[0]
            count_query = query_code[1]
        else:
            find_query = query_code
            count_query = None
        
        with self.driver.session() as session:
            results.append(list(session.run(find_query)))

        if count_query:
            with self.driver.session() as session:
                results.append(list(session.run(count_query)))

        return results

    def query_Generator(self, requests, node_map, limit=None):
        nodes = requests['nodes']

        if "predicates" in requests:
            predicates = requests["predicates"]
        else:
            predicates = None

        cypher_queries = []
        # node_dict = {node['node_id']: node for node in nodes}

        match_preds = []
        return_preds = []
        where_preds = []
        match_no_preds = []
        return_no_preds = []
        where_no_preds = []
        node_ids = set()
        # Track nodes that are included in relationships
        used_nodes = set()
        if not predicates:
            list_of_node_ids = []
            # Case when there are no predicates
            for node in nodes:
                var_name = f"n_{node['node_id']}"
                match_no_preds.append(self.match_node(node, var_name))
                if node['properties']:
                    where_no_preds.extend(self.where_construct(node, var_name))
                return_no_preds.append(var_name)
                list_of_node_ids.append(var_name)
            cypher_query = self.construct_clause(match_no_preds, return_no_preds, where_no_preds, limit)
            cypher_queries.append(cypher_query)
            query_clauses = {
                    "match_no_preds": match_no_preds,
                    "return_no_preds": return_no_preds,
                    "where_no_preds": where_no_preds,
                    "list_of_node_ids": list_of_node_ids,
                }
            count = self.construct_count_clause(query_clauses)
            cypher_queries.append(count)
        else:
            for i, predicate in enumerate(predicates):
                predicate_type = predicate['type'].replace(" ", "_").lower()
                source_node = node_map[predicate['source']]
                target_node = node_map[predicate['target']]
                source_var = source_node['node_id']
                target_var = target_node['node_id']

                source_match = self.match_node(source_node, source_var)
                where_preds.extend(self.where_construct(source_node, source_var))
                match_preds.append(source_match)
                target_match = self.match_node(target_node, target_var)
                where_preds.extend(self.where_construct(target_node, target_var))

                match_preds.append(f"({source_var})-[r{i}:{predicate_type}]->{target_match}")
                return_preds.append(f"r{i}")

                used_nodes.add(predicate['source'])
                used_nodes.add(predicate['target'])
                node_ids.add(source_var)
                node_ids.add(target_var)

            for node_id, node in node_map.items():
                if node_id not in used_nodes:
                    var_name = f"n_{node_id}"
                    match_no_preds.append(self.match_node(node, var_name))
                    where_no_preds.extend(self.where_construct(node, var_name))
                    return_no_preds.append(var_name)

            list_of_node_ids = list(node_ids)
            list_of_node_ids.sort()
            full_return_preds = return_preds + list_of_node_ids
                
            if (len(match_no_preds) == 0):
                cypher_query = self.construct_clause(match_preds, full_return_preds, where_preds, limit)
                cypher_queries.append(cypher_query)

                query_clauses = {
                    "match_preds": match_preds, 
                    "full_return_preds": full_return_preds,
                    "where_preds": where_preds,
                    "list_of_node_ids": list_of_node_ids,
                    "return_preds": return_preds
                }
                count = self.construct_count_clause(query_clauses)
                cypher_queries.append(count)
            else:
<<<<<<< HEAD
                print("in match no preds")
                cypher_query = self.construct_union_clause(match_preds, full_return_preds, where_preds, match_no_preds, return_no_preds, where_no_preds)
                cypher_queries.append(cypher_query)

=======
>>>>>>> ea344414
                query_clauses = {
                    "match_preds": match_preds, 
                    "full_return_preds": full_return_preds,
                    "where_preds": where_preds,
                    "match_no_preds": match_no_preds,
                    "return_no_preds": return_no_preds,
                    "where_no_preds": where_no_preds,
                    "list_of_node_ids": list_of_node_ids,
                    "return_preds": return_preds
                }
                cypher_query = self.construct_union_clause(query_clauses, limit)
                cypher_queries.append(cypher_query)

                count = self.construct_count_clause(query_clauses)
                cypher_queries.append(count)
        return cypher_queries
    
    def construct_clause(self, match_clause, return_clause, where_no_preds, limit):
        match_clause = f"MATCH {', '.join(match_clause)}"
        return_clause = f"RETURN {', '.join(return_clause)}"
        if len(where_no_preds) > 0:
            where_clause = f"WHERE {' AND '.join(where_no_preds)}"
            return f"{match_clause} {where_clause} {return_clause} {self.limit_query(limit)}"
        return f"{match_clause} {return_clause} {self.limit_query(limit)}"

    def construct_union_clause(self, query_clauses, limit):
        match_no_clause = ''
        where_no_clause = ''
        return_count_no_preds_clause = ''
        match_clause = ''
        where_clause = ''
        return_count_preds_clause = ''

        # Check and construct clause for match with no predicates
        if 'match_no_preds' in query_clauses and query_clauses['match_no_preds']:
            match_no_clause = f"MATCH {', '.join(query_clauses['match_no_preds'])}"
            if 'where_no_preds' in query_clauses and query_clauses['where_no_preds']:
                where_no_clause = f"WHERE {' AND '.join(query_clauses['where_no_preds'])}"
            return_count_no_preds_clause = "RETURN " + ', '.join(query_clauses['return_no_preds'])

        # Construct a clause for match with predicates
        if 'match_preds' in query_clauses and query_clauses['match_preds']:
            match_clause = f"MATCH {', '.join(query_clauses['match_preds'])}"
            if 'where_preds' in query_clauses and query_clauses['where_preds']:
                where_clause = f"WHERE {' AND '.join(query_clauses['where_preds'])}"
            return_count_preds_clause = "RETURN " + ', '.join(query_clauses['full_return_preds'])

        clauses = {}

        # Update the query_clauses dictionary with the constructed clauses
        clauses['match_no_clause'] = match_no_clause
        clauses['where_no_clause'] = where_no_clause
        clauses['return_no_clause'] = return_count_no_preds_clause
        clauses['match_clause'] = match_clause
        clauses['where_clause'] = where_clause
        clauses['return_clause'] = return_count_preds_clause
        
        query = self.construct_call_clause(clauses, limit)
        return query

    def construct_count_clause(self, query_clauses):
        match_no_clause = ''
        where_no_clause = ''
        match_clause = ''
        where_clause = ''
        count_clause = ''
        with_clause = ''
        unwind_clause = ''
        return_clause = ''

        # Check and construct clause for match with no predicates
        if 'match_no_preds' in query_clauses and query_clauses['match_no_preds']:
            match_no_clause = f"MATCH {', '.join(query_clauses['match_no_preds'])}"
            if 'where_no_preds' in query_clauses and query_clauses['where_no_preds']:
                where_no_clause = f"WHERE {' AND '.join(query_clauses['where_no_preds'])}"

        # Construct a clause for match with predicates
        if 'match_preds' in query_clauses and query_clauses['match_preds']:
            match_clause = f"MATCH {', '.join(query_clauses['match_preds'])}"
            if 'where_preds' in query_clauses and query_clauses['where_preds']:
                where_clause = f"WHERE {' AND '.join(query_clauses['where_preds'])}"

        # Construct the COUNT clause
        if 'return_no_preds' in query_clauses and 'return_preds' in query_clauses:
            query_clauses['list_of_node_ids'].extend(query_clauses['return_no_preds'])
        for node_ids in query_clauses['list_of_node_ids']:
            count_clause += f"COLLECT(DISTINCT {node_ids}) AS {node_ids}_count, "
        if 'return_preds' in query_clauses:
            for edge_ids in query_clauses['return_preds']:
                count_clause += f"COLLECT(DISTINCT {edge_ids}) AS {edge_ids}_count, "
        count_clause = f"WITH {count_clause.rstrip(', ')}"


<<<<<<< HEAD
        # Construct the WITH and UNWIND clauses
        combined_nodes = ' + '.join([f"{var}_count" for var in query_clauses['list_of_node_ids']])
        combined_edges = None
        if 'return_preds' in query_clauses:
            combined_edges = ' + '.join([f"{var}_count" for var in query_clauses['return_preds']])
        with_clause = f"WITH {combined_nodes} AS combined_nodes {f',{combined_edges} AS combined_edges' if combined_edges else ''}"
        unwind_clause = f"UNWIND combined_nodes AS nodes"

        # Construct the RETURN clause
        return_clause = f"RETURN COUNT(DISTINCT nodes) AS total_nodes {', SIZE(combined_edges) AS total_edges ' if combined_edges else ''}"

        query = f'''
            {match_no_clause}
            {where_no_clause}
            {match_clause}
            {where_clause}
            {count_clause}
            {with_clause}
            {unwind_clause}
            {return_clause}
        '''
        return query
=======
        # Construct the final call query using the updated query_clauses
        count = self.construct_call_clause(query_clauses)
>>>>>>> ea344414


    def limit_query(self, limit):
        if limit:
            curr_limit = min(1000, int(limit))
        else:
            curr_limit = 1000
        return f"LIMIT {curr_limit}"

    def construct_call_clause(self, clauses, limit=None):
        if not ("match_no_clause" in clauses or "match_clause" in clauses):
            raise Exception("Either 'match_clause' or 'match_no_clause' must be present")

        # Build CALL clauses
        call_clauses = []

        # For both nodes without predicate and with predicate
        if "match_no_clause" in clauses and clauses["match_no_clause"]:
            call_clauses.append(
                f'CALL() {{ {clauses["match_no_clause"]} '
                f'{clauses.get("where_no_clause", "")} '
                f'{clauses["return_no_clause"]} '
                f'{self.limit_query(limit) if "return_count_sum" not in clauses else ""} }}'
            )

        if "match_clause" in clauses and clauses["match_clause"]:
            call_clauses.append(
                f'CALL() {{ {clauses["match_clause"]} '
                f'{clauses.get("where_clause", "")} '
                f'{clauses["return_clause"]} '
                f'{self.limit_query(limit) if "return_count_sum" not in clauses else ""} }}'
            )

        # Add any additional return clause sum/normal query
        final_clause = clauses.get("return_count_sum", "RETURN *")
        call_clauses.append(final_clause)

        # Combine clauses into a single string
        return " ".join(call_clauses)



    def match_node(self, node, var_name):
        if node['id']:
            return f"({var_name}:{node['type']} {{id: '{node['id']}'}})"
        else:
            return f"({var_name}:{node['type']})"

    def where_construct(self, node, var_name):
        properties = []
        if node['id']: 
            return properties
        for key, property in node['properties'].items():
            properties.append(f"{var_name}.{key} =~ '(?i){property}'")
        return properties

    def parse_neo4j_results(self, results, all_properties):
        (nodes, edges, _, _, node_count, edge_count) = self.process_result(results, all_properties)
        return {"nodes": nodes, "edges": edges, "node_count": node_count, "edge_count": edge_count}

    def parse_and_serialize(self, input, schema, all_properties):
        parsed_result = self.parse_neo4j_results(input, all_properties)
        return parsed_result

    def convert_to_dict(self, results, schema):
        (_, _, node_dict, edge_dict, _, _) = self.process_result(results, True)
        return (node_dict, edge_dict)

    def process_result(self, results, all_properties):
        match_result = results[0]
        if len(results) > 1:
            count_result = results[1]
        else:
            count_result = None
        node_count = None
        edge_count = None
        nodes = []
        edges = []
        node_dict = {}
        node_to_dict = {}
        edge_to_dict = {}
        node_type = set()
        edge_type = set()
        visited_relations = set()

        named_types = ['gene_name', 'transcript_name', 'protein_name', 'pathway_name', 'term_name']

        for record in match_result:
            for item in record.values():
                if isinstance(item, neo4j.graph.Node):
                    node_id = f"{list(item.labels)[0]} {item['id']}"
                    if node_id not in node_dict:
                        node_data = {
                            "data": {
                                "id": node_id,
                                "type": list(item.labels)[0],
                            }
                        }

                        for key, value in item.items():
                            if all_properties:
                                if key != "id" and key != "synonyms":
                                    node_data["data"][key] = value
                            else:
                                if key in named_types:
                                    node_data["data"]["name"] = value
                        if "name" not in node_data["data"]:
                            node_data["data"]["name"] = node_id
                        nodes.append(node_data)
                        if node_data["data"]["type"] not in node_type:
                            node_type.add(node_data["data"]["type"])
                            node_to_dict[node_data['data']['type']] = []
                        node_to_dict[node_data['data']['type']].append(node_data)
                        node_dict[node_id] = node_data
                elif isinstance(item, neo4j.graph.Relationship):
                    source_id = f"{list(item.start_node.labels)[0]} {item.start_node['id']}"
                    target_id = f"{list(item.end_node.labels)[0]} {item.end_node['id']}"
                    edge_data = {
                        "data": {
                            # "id": item.id,
                            "label": item.type,
                            "source": source_id,
                            "target": target_id,
                        }
                    }
                    temp_relation_id = f"{source_id} - {item.type} - {target_id}"
                    if temp_relation_id in visited_relations:
                        continue
                    visited_relations.add(temp_relation_id)

                    for key, value in item.items():
                        if key == 'source':
                            edge_data["data"]["source_data"] = value
                        else:
                            edge_data["data"][key] = value
                    edges.append(edge_data)
                    if edge_data["data"]["label"] not in edge_type:
                        edge_type.add(edge_data["data"]["label"])
                        edge_to_dict[edge_data['data']['label']] = []
                    edge_to_dict[edge_data['data']['label']].append(edge_data)

        if count_result:
            for count_record in count_result:
                node_count = count_record['total_nodes']
                edge_count = count_record.get('total_edges', 0)
    
        return (nodes, edges, node_to_dict, edge_to_dict, node_count, edge_count)

    def parse_id(self, request):
        nodes = request["nodes"]
        named_types = {"gene": "gene_name", "transcript": "transcript_name"}
        prefixes = ["ensg", "enst"]
 
        for node in nodes:
            is_named_type = node['type'] in named_types
            id = node["id"].lower()
            is_name_as_id = all(not id.startswith(prefix) for prefix in prefixes)
            no_id = node["id"] != ''
            if is_named_type and is_name_as_id and no_id:
                node_type = named_types[node['type']]
                node['properties'][node_type] = node["id"]
                node['id'] = ''
            node["id"] = node["id"].lower()
        return request<|MERGE_RESOLUTION|>--- conflicted
+++ resolved
@@ -161,13 +161,6 @@
                 count = self.construct_count_clause(query_clauses)
                 cypher_queries.append(count)
             else:
-<<<<<<< HEAD
-                print("in match no preds")
-                cypher_query = self.construct_union_clause(match_preds, full_return_preds, where_preds, match_no_preds, return_no_preds, where_no_preds)
-                cypher_queries.append(cypher_query)
-
-=======
->>>>>>> ea344414
                 query_clauses = {
                     "match_preds": match_preds, 
                     "full_return_preds": full_return_preds,
@@ -190,8 +183,8 @@
         return_clause = f"RETURN {', '.join(return_clause)}"
         if len(where_no_preds) > 0:
             where_clause = f"WHERE {' AND '.join(where_no_preds)}"
-            return f"{match_clause} {where_clause} {return_clause} {self.limit_query(limit)}"
-        return f"{match_clause} {return_clause} {self.limit_query(limit)}"
+            return f"{match_clause} {where_clause} {return_clause}"
+        return f"{match_clause} {return_clause}"
 
     def construct_union_clause(self, query_clauses, limit):
         match_no_clause = ''
@@ -228,6 +221,40 @@
         query = self.construct_call_clause(clauses, limit)
         return query
 
+    def construct_union_clause(self, query_clauses, limit):
+        match_no_clause = ''
+        where_no_clause = ''
+        match_clause = ''
+        where_clause = ''
+        return_count_preds_clause = ''
+
+        # Check and construct clause for match with no predicates
+        if 'match_no_preds' in query_clauses and query_clauses['match_no_preds']:
+            match_no_clause = f"MATCH {', '.join(query_clauses['match_no_preds'])}"
+            if 'where_no_preds' in query_clauses and query_clauses['where_no_preds']:
+                where_no_clause = f"WHERE {' AND '.join(query_clauses['where_no_preds'])}"
+            return_count_no_preds_clause = "RETURN " + ', '.join(query_clauses['return_no_preds'])
+
+        # Construct a clause for match with predicates
+        if 'match_preds' in query_clauses and query_clauses['match_preds']:
+            match_clause = f"MATCH {', '.join(query_clauses['match_preds'])}"
+            if 'where_preds' in query_clauses and query_clauses['where_preds']:
+                where_clause = f"WHERE {' AND '.join(query_clauses['where_preds'])}"
+            return_count_preds_clause = "RETURN " + ', '.join(query_clauses['full_return_preds'])
+
+        clauses = {}
+
+        # Update the query_clauses dictionary with the constructed clauses
+        clauses['match_no_clause'] = match_no_clause
+        clauses['where_no_clause'] = where_no_clause
+        clauses['return_no_clause'] = return_count_no_preds_clause
+        clauses['match_clause'] = match_clause
+        clauses['where_clause'] = where_clause
+        clauses['return_clause'] = return_count_preds_clause
+        
+        query = self.construct_call_clause(clauses, limit)
+        return query
+
     def construct_count_clause(self, query_clauses):
         match_no_clause = ''
         where_no_clause = ''
@@ -261,7 +288,6 @@
         count_clause = f"WITH {count_clause.rstrip(', ')}"
 
 
-<<<<<<< HEAD
         # Construct the WITH and UNWIND clauses
         combined_nodes = ' + '.join([f"{var}_count" for var in query_clauses['list_of_node_ids']])
         combined_edges = None
@@ -284,10 +310,6 @@
             {return_clause}
         '''
         return query
-=======
-        # Construct the final call query using the updated query_clauses
-        count = self.construct_call_clause(query_clauses)
->>>>>>> ea344414
 
 
     def limit_query(self, limit):
