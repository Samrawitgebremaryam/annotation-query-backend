--- conflicted
+++ resolved
@@ -143,13 +143,8 @@
 
         return self.descriptions
 
-<<<<<<< HEAD
-    def summary(self, graph, user_query=None, graph_id=None, summary=None):
-        prev_summery = []
-=======
     def summary(self,graph, request, user_query=None,graph_id=None, summary=None):
         prev_summery=[]
->>>>>>> 54c33534
         response = None
         try:
 
@@ -166,20 +161,6 @@
             if graph:
                 prev_summery = []
                 self.graph_description(graph)
-<<<<<<< HEAD
-                for i, batch in enumerate(self.descriptions):
-                    if prev_summery:
-                        if user_query:
-                            prompt = SUMMARY_PROMPT_CHUNKING_USER_QUERY.format(
-                                description=batch, user_query=user_query, prev_summery=prev_summery)
-                        else:
-                            prompt = SUMMARY_PROMPT_CHUNKING.format(
-                                description=batch, prev_summery=prev_summery)
-                    else:
-                        if user_query:
-                            prompt = SUMMARY_PROMPT_BASED_ON_USER_QUERY.format(
-                                description=batch, user_query=user_query)
-=======
                 count_by_label  = [graph['node_count_by_label'], graph['edge_count_by_label']]
                 for i, batch in enumerate(self.descriptions):  
                     if prev_summery:
@@ -190,7 +171,6 @@
                     else:
                         if user_query:
                             prompt = SUMMARY_PROMPT_BASED_ON_USER_QUERY.format(description=batch,user_query=user_query, prev_summery='',json_query=request, count_by_label=count_by_label)
->>>>>>> 54c33534
                         else:
                             prompt = SUMMARY_PROMPT.format(description=batch, json_query=request)
                     response = self.llm.generate(prompt)
