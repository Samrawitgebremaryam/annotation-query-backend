--- conflicted
+++ resolved
@@ -1,653 +1,528 @@
-from flask import copy_current_request_context, request, jsonify, Response, send_from_directory, stream_with_context
-import logging
-import json
-import yaml
-import os
-import threading
-from app import app, databases, schema_manager, db_instance
-from app.lib import validate_request
-from flask_cors import CORS
-from app.lib import limit_graph
-from app.lib.auth import token_required
-from app.lib.email import init_mail, send_email
-from dotenv import load_dotenv
-from distutils.util import strtobool
-import datetime
-from app.lib import convert_to_csv
-from app.lib import generate_file_path
-from app.lib import adjust_file_path
-
-from app.services.graph_grouping import (
-    Graph,
-    Neo4jConnection,
-    group_graph
-)
-
-
-# Load environmental variables
-load_dotenv()
-
-# set mongo loggin
-logging.getLogger('pymongo').setLevel(logging.CRITICAL)
-
-# Flask-Mail configuration
-app.config['MAIL_SERVER'] = os.getenv('MAIL_SERVER') 
-app.config['MAIL_PORT'] = os.getenv('MAIL_PORT')
-app.config['MAIL_USE_TLS'] = bool(strtobool(os.getenv('MAIL_USE_TLS')))
-app.config['MAIL_USE_SSL'] = bool(strtobool(os.getenv('MAIL_USE_SSL')))
-app.config['MAIL_USERNAME'] = os.getenv('MAIL_USERNAME')
-app.config['MAIL_PASSWORD'] = os.getenv('MAIL_PASSWORD')
-app.config['MAIL_DEFAULT_SENDER'] = os.getenv('MAIL_DEFAULT_SENDER')
-
-llm = app.config['llm_handler']
-storage_service = app.config['storage_service']
-
-# Initialize Flask-Mail
-init_mail(app)
-
-CORS(app)
-
-# Setup basic logging
-logging.basicConfig(level=logging.DEBUG)
-
-@app.route('/kg-info', methods=['GET'])
-@token_required
-def get_graph_info(current_user_id):
-    graph_info = json.dumps(schema_manager.graph_info, indent=4)
-    return Response(graph_info, mimetype='application/json')
-
-@app.route('/nodes', methods=['GET'])
-@token_required
-def get_nodes_endpoint(current_user_id):
-    nodes = json.dumps(schema_manager.get_nodes(), indent=4)
-    return Response(nodes, mimetype='application/json')
-
-@app.route('/edges', methods=['GET'])
-@token_required
-def get_edges_endpoint(current_user_id):
-    edges = json.dumps(schema_manager.get_edges(), indent=4)
-    return Response(edges, mimetype='application/json')
-
-@app.route('/relations/<node_label>', methods=['GET'])
-@token_required
-def get_relations_for_node_endpoint(current_user_id, node_label):
-    relations = json.dumps(schema_manager.get_relations_for_node(node_label), indent=4)
-    return Response(relations, mimetype='application/json')
-
-@app.route('/query', methods=['POST'])
-@token_required
-async def process_query(current_user_id):
-    data = request.get_json()
-    if not data or 'requests' not in data:
-        return jsonify({"error": "Missing requests data"}), 400
-    
-    limit = request.args.get('limit')
-    properties = request.args.get('properties')
-    source = request.args.get('source') # can be either hypothesis or ai_assistant
-    
-    if properties:
-        properties = bool(strtobool(properties))
-    else:
-        properties = True
-
-    if limit:
-        try:
-            limit = int(limit)
-        except ValueError:
-            return jsonify({"error": "Invalid limit value. It should be an integer."}), 400
-    else:
-        limit = None
-    
-    try:
-        requests = data['requests']
-        annotation_id = requests.get('annotation_id')
-        question = requests.get('question')
-        answer = None
-        
-<<<<<<< HEAD
-=======
-        if 'annotation_id' in requests:
-            annotation_id = requests['annotation_id'] 
-        
-        if 'question' in requests:
-            question = requests['question']
-
->>>>>>> 36a9f50e
-        # Validate the request data before processing
-        node_map = validate_request(requests, schema_manager.schema)
-        if node_map is None:
-            return jsonify({"error": "Invalid node_map returned by validate_request"}), 400
-
-        # Convert id to appropriate format
-        requests = db_instance.parse_id(requests)
-        
-        node_only, run_count = (True, False) if source == 'hypothesis' else (False, True)
-
-        # Generate the query code
-        query_code = db_instance.query_Generator(requests, node_map, limit, node_only)
-        
-<<<<<<< HEAD
-        # Run the query and parse the results asynchronously
-        result = await db_instance.run_query(query_code)
-        response_data = await db_instance.parse_and_serialize(result, schema_manager.schema, properties)
-=======
-        # Run the query and parse the results
-        result = db_instance.run_query(query_code, run_count)
-        response_data = db_instance.parse_and_serialize(result, schema_manager.schema, properties)
->>>>>>> 36a9f50e
-
-        # Extract node types
-        nodes = requests['nodes']
-        node_types = set(node["type"] for node in nodes)
-        node_types = list(node_types)
-
-        if isinstance(query_code, list):
-            query_code = query_code[0]
-
-<<<<<<< HEAD
-        # Handle annotation and storage
-=======
-        if source == 'hypothesis':
-            response = {"nodes": response_data['nodes'], "edges": response_data['edges']}
-            formatted_response = json.dumps(response, indent=4)
-            return Response(formatted_response, mimetype='application/json')
-
->>>>>>> 36a9f50e
-        if annotation_id:
-            existing_query = storage_service.get_user_query(annotation_id, str(current_user_id), query_code)
-        else:
-            existing_query = None
-
-        if existing_query is None:
-            title = llm.generate_title(query_code)
-<<<<<<< HEAD
-            summary = llm.generate_summary(response_data) if llm.generate_summary(response_data) else 'Graph too big could not summarize'
-            answer = llm.generate_summary(response_data, question, True, summary) if question else None
-            
-            if annotation_id is not None:
-                annotation = {
-                    "query": query_code,
-                    "summary": summary,
-                    "node_count": response_data["node_count"],
-                    "edge_count": response_data["edge_count"],
-                    "node_types": node_types,
-                    "updated_at": datetime.datetime.now()
-                }
-                storage_service.update(annotation_id, annotation)
-            else:
-                annotation_id = storage_service.save(
-                    str(current_user_id), query_code, title,
-                    summary, question, answer,
-                    response_data["node_count"],
-                    response_data.get("edge_count", 0),
-                    node_types
-                )
-=======
-
-            if not response_data.get('nodes') and not response_data.get('edges'):
-                summary = 'No data found for the query'
-            else:
-                summary = llm.generate_summary(response_data) or 'Graph too big, could not summarize'
-
-            answer = llm.generate_summary(response_data, question, False, summary) if question else None
-            node_count = response_data['node_count']
-            edge_count = response_data['edge_count'] if "edge_count" in response_data else 0
-            node_count_by_label = response_data['node_count_by_label']
-            edge_count_by_label = response_data['edge_count_by_label'] if "edge_count_by_label" in response_data else []
-            if annotation_id is not None:
-                annotation = {"request": requests, "query": query_code, "summary": summary, "node_count": node_count, 
-                              "edge_count": edge_count, "node_types": node_types, "node_count_by_label": node_count_by_label,
-                              "edge_count_by_label": edge_count_by_label, "updated_at": datetime.datetime.now()}
-                storage_service.update(annotation_id, annotation)
-            else:
-                annotation = {"current_user_id": str(current_user_id), "request": requests, "query": query_code,
-                              "question": question, "answer": answer,
-                              "title": title, "summary": summary, "node_count": node_count,
-                              "edge_count": edge_count, "node_types": node_types, 
-                              "node_count_by_label": node_count_by_label, "edge_count_by_label": edge_count_by_label}
-                annotation_id = storage_service.save(annotation)
->>>>>>> 36a9f50e
-        else:
-            title = existing_query.title
-            summary = existing_query.summary
-            annotation_id = existing_query.id
-            storage_service.update(annotation_id, {"updated_at": datetime.datetime.now()})
-
-        updated_data = storage_service.get_by_id(annotation_id)
-        
-        # Update response data with metadata
-        response_data.update({
-            "title": title,
-            "summary": summary,
-            "annotation_id": str(annotation_id),
-            "created_at": updated_data.created_at.isoformat(),
-            "updated_at": updated_data.updated_at.isoformat()
-        })
-
-        if question:
-            response_data["question"] = question
-        if answer:
-            response_data["answer"] = answer
-
-<<<<<<< HEAD
-=======
-        if source=='ai-assistant':
-            response = {"annotation_id": str(annotation_id), "question": question, "answer": answer}
-            formatted_response = json.dumps(response, indent=4)
-            return Response(formatted_response, mimetype='application/json')
-
-        # if limit:
-        #     response_data = limit_graph(response_data, limit)
-
->>>>>>> 36a9f50e
-        formatted_response = json.dumps(response_data, indent=4)
-        logging.info(f"\n\n============== Query ==============\n\n{query_code}")
-        return Response(formatted_response, mimetype='application/json')
-        
-    except Exception as e:
-        logging.error(f"Error processing query: {e}")
-        return jsonify({"error": str(e)}), 500
-
-@app.route('/email-query/<id>', methods=['POST'])
-@token_required
-def process_email_query(current_user_id, id):
-    data = request.get_json()
-    if 'email' not in data:
-        return jsonify({"error": "Email missing"}), 400
-    @copy_current_request_context
-    def send_full_data():
-        try:
-            email = data['email']
-        
-            link = process_full_data(current_user_id=current_user_id, annotation_id=id)
-            
-            subject = 'Full Data'
-            body = f'Hello {email}. click this link {link} to download the full data you requested.'
-
-            send_email(subject, [email], body)
-        except Exception as e:
-            logging.error(f"Error processing query: {e}")
-
-    sender = threading.Thread(name='main_sender', target=send_full_data)
-    sender.start() 
-    return jsonify({'message': 'Email sent successfully'}), 200
-
-@app.route('/history', methods=['GET'])
-@token_required
-def process_user_history(current_user_id):
-    page_number = request.args.get('page_number')
-    if page_number is not None:
-        page_number = int(page_number)
-    else:
-        page_number = 1
-    return_value = []
-    cursor = storage_service.get_all(str(current_user_id), page_number)
-
-    if cursor is None:
-        return jsonify('No value Found'), 200
-
-    for document in cursor:
-        return_value.append({
-            'annotation_id': str(document['_id']),
-            "request": document['request'],
-            'title': document['title'],
-            'node_count': document['node_count'],
-            'edge_count': document['edge_count'],
-            'node_types': document['node_types'],
-            "created_at": document['created_at'].isoformat(),
-            "updated_at": document["updated_at"].isoformat()
-        })
-    return Response(json.dumps(return_value, indent=4), mimetype='application/json')
-
-@app.route('/annotation/<id>', methods=['GET'])
-@token_required
-<<<<<<< HEAD
-async def process_by_id(current_user_id, id):
-=======
-def get_by_id(current_user_id, id):
-    response_data = {}
->>>>>>> 36a9f50e
-    cursor = storage_service.get_by_id(id)
-
-    limit = request.args.get('limit')
-    properties = request.args.get('properties')
-    source = request.args.get('source') # can be either hypothesis or ai_assistant
-    
-    if properties:
-        properties = bool(strtobool(properties))
-    else:
-        properties = False
-
-    if limit:
-        try:
-            limit = int(limit)
-        except ValueError:
-            return jsonify({"error": "Invalid limit value. It should be an integer."}), 400
-
-    if cursor is None:
-        return jsonify('No value Found'), 200
-    json_request = cursor.request
-    query = cursor.query
-    title = cursor.title
-    summary = cursor.summary
-    annotation_id = cursor.id
-    question = cursor.question
-    answer = cursor.answer
-    node_count = cursor.node_count
-    edge_count = cursor.edge_count
-    node_count_by_label = cursor.node_count_by_label
-    edge_count_by_label = cursor.edge_count_by_label
-
-    limit = request.args.get('limit')
-    properties = request.args.get('properties')
-    
-    if properties:
-        properties = bool(strtobool(properties))
-    else:
-        properties = False
-
-    if limit:
-        try:
-            limit = int(limit)
-        except ValueError:
-            return jsonify({"error": "Invalid limit value. It should be an integer."}), 400
-    else:
-        limit = None
-
-
-    try:   
-        if question:
-            response_data["question"] = question
-
-        if answer:
-            response_data["answer"] = answer 
-
-        if source=='ai-assistant':
-            response = {"annotation_id": str(annotation_id), "question": question, "answer": answer}
-            formatted_response = json.dumps(response, indent=4)
-            return Response(formatted_response, mimetype='application/json')
-        
-        # Run the query and parse the results
-<<<<<<< HEAD
-        result = await db_instance.run_query(query, limit)
-        response_data = await db_instance.parse_and_serialize(result, schema_manager.schema, properties)
-=======
-        result = db_instance.run_query(query, False)
-        response_data = db_instance.parse_and_serialize(result, schema_manager.schema, properties)
-
-        if source == 'hypothesis':
-            response = {"nodes": response_data['nodes'], "edges": response_data['edges']}
-            formatted_response = json.dumps(response, indent=4)
-            return Response(formatted_response, mimetype='application/json')
->>>>>>> 36a9f50e
-        
-        response_data["annotation_id"] = str(annotation_id)
-        response_data["request"] = json_request
-        response_data["title"] = title
-        response_data["summary"] = summary
-        response_data["node_count"] = node_count
-        response_data["edge_count"] = edge_count
-        response_data["node_count_by_label"] = node_count_by_label
-        response_data["edge_count_by_label"] = edge_count_by_label
-
-        # if limit:
-            # response_data = limit_graph(response_data, limit)
-
-        formatted_response = json.dumps(response_data, indent=4)
-        return Response(formatted_response, mimetype='application/json')
-    except Exception as e:
-        logging.error(f"Error processing query: {e}")
-        return jsonify({"error": str(e)}), 500
-
-@app.route('/annotation/<id>', methods=['POST'])
-@token_required
-def process_by_id(current_user_id, id):
-    data = request.get_json()
-    if not data or 'requests' not in data:
-        return jsonify({"error": "Missing requests data"}), 400
-    
-    if 'question' not in data["requests"]:
-        return jsonify({"error": "Missing question data"}), 400
-
-    question = data['requests']['question']
-    response_data = {}
-    cursor = storage_service.get_by_id(id)
-
-    limit = request.args.get('limit')
-    properties = request.args.get('properties')
-    source = request.args.get('source') # can be either hypothesis or ai_assistant
-    
-    if properties:
-        properties = bool(strtobool(properties))
-    else:
-        properties = False
-
-    if limit:
-        try:
-            limit = int(limit)
-        except ValueError:
-            return jsonify({"error": "Invalid limit value. It should be an integer."}), 400
-
-    if cursor is None:
-        return jsonify('No value Found'), 200
-    query = cursor.query
-    summary = cursor.summary
-    limit = request.args.get('limit')
-    properties = request.args.get('properties')
-    
-    if properties:
-        properties = bool(strtobool(properties))
-    else:
-        properties = False
-
-    if limit:
-        try:
-            limit = int(limit)
-        except ValueError:
-            return jsonify({"error": "Invalid limit value. It should be an integer."}), 400
-    else:
-        limit = None
-
-    try:   
-        if question:
-            response_data["question"] = question
-        
-        # Run the query and parse the results
-        result = db_instance.run_query(query, source)
-        response_data = db_instance.parse_and_serialize(result, schema_manager.schema, properties)
-
-        answer = llm.generate_summary(response_data, question, False, summary) if question else None
-
-        storage_service.update(id, {"answer": answer, "updated_at": datetime.datetime.now()})
-
-        response = {"annotation_id": str(id), "question": question, "answer": answer}
-
-        formatted_response = json.dumps(response, indent=4)
-        return Response(formatted_response, mimetype='application/json')
-    except Exception as e:
-        logging.error(f"Error processing query: {e}")
-        return jsonify({"error": str(e)}), 500
-    
-
-@app.route('/annotation/<id>/full', methods=['GET'])
-@token_required
-def process_full_annotation(current_user_id, id):
-    try:
-        link = process_full_data(current_user_id=current_user_id, annotation_id=id)
-        if link is None:
-            return jsonify('No value Found'), 200
-
-        response_data = {
-            'link': link
-        }
-
-        formatted_response = json.dumps(response_data, indent=4)
-        return Response(formatted_response, mimetype='application/json')
-    except Exception as e:
-        logging.error(f"Error processing query: {e}")
-        return jsonify({"error": str(e)}), 500
-
-
-@app.route('/public/<file_name>')
-def serve_file(file_name):
-    public_folder = os.path.join(os.getcwd(), 'public')
-    return send_from_directory(public_folder, file_name)
-
-def process_full_data(current_user_id, annotation_id):
-    cursor = storage_service.get_by_id(annotation_id)
-
-    if cursor is None:
-        return None
-    
-    query, title = cursor.query, cursor.title
-    
-    try:
-        file_path = generate_file_path(file_name=title, user_id=current_user_id, extension='xls')
-        exists = os.path.exists(file_path)
-
-        if exists:
-            file_path = adjust_file_path(file_path)
-            link = f'{request.host_url}{file_path}'
-
-            return link
-    
-        # Run the query and parse the results
-        result = db_instance.run_query(query)
-        parsed_result = db_instance.convert_to_dict(result, schema_manager.schema)
-
-        file_path = convert_to_csv(parsed_result, user_id= current_user_id, file_name=title)
-        file_path = adjust_file_path(file_path)
-
-
-        link = f'{request.host_url}{file_path}'
-        return link
-
-    except Exception as e:
-            raise e
-
-@app.route('/annotation/<id>', methods=['DELETE'])
-@token_required
-def delete_by_id(current_user_id, id):
-    try:
-        existing_record = storage_service.get_by_id(id)
-
-        if existing_record is None:
-            return jsonify('No value Found'), 404
-        
-        deleted_record = storage_service.delete(id)
-
-        if deleted_record is None:
-            return jsonify('Failed to delete the annotation'), 500
-        
-        response_data = {
-            'message': 'Annotation deleted successfully'
-        }
-
-        formatted_response = json.dumps(response_data, indent=4)
-        return Response(formatted_response, mimetype='application/json')
-    except Exception as e:
-        logging.error(f"Error deleting annotation: {e}")
-        return jsonify({"error": str(e)}), 500
-
-
-@app.route('/annotation/<id>/title', methods=['PUT'])
-@token_required
-def update_title(current_user_id, id):
-    data = request.get_json()
-
-    if 'title' not in data:
-        return jsonify({"error": "Title is required"}), 400
-
-    title = data['title']
-
-    try:
-        existing_record = storage_service.get_by_id(id)
-
-        if existing_record is None:
-            return jsonify('No value Found'), 404
-
-        updated_data = storage_service.update(id,{'title': title})
-        
-        response_data = {
-            'message': 'title updated successfully',
-            'title': title,
-        }
-
-        formatted_response = json.dumps(response_data, indent=4)
-        return Response(formatted_response, mimetype='application/json')
-    except Exception as e:
-        logging.error(f"Error updating title: {e}")
-        return jsonify({"error": str(e)}), 500
-
-
-
-@app.route("/api/graph", methods=["POST"])
-@token_required
-def process_graph(current_user_id):
-    neo4j_conn = None
-    try:
-        request_json = request.json
-        print("Full request data:", json.dumps(request_json, indent=2))
-
-        # Initialize Neo4j connection 
-        neo4j_conn = Neo4jConnection(
-            uri=os.getenv("NEO4J_URI"),
-            user=os.getenv("NEO4J_USER"),
-            password=os.getenv("NEO4J_PASSWORD"),
-            max_retries=int(os.getenv("NEO4J_MAX_RETRIES", 3)),
-        )
-
-        # Get request data and pagination parameters
-        request_data = request_json.get("requests", {})
-        limit = request_json.get("limit", 1000)
-
-        print(f"Processing request with limit: {limit}")
-        print(f"Request data: {json.dumps(request_data, indent=2)}")
-
-        if not request_data:
-            return jsonify({"error": "No requests data provided"}), 400
-
-        # Get data from Neo4j with limit - Pass request_data here
-        graph_data = neo4j_conn.get_graph_data(request_data=request_data, limit=limit)
-        print(f"Raw graph data from Neo4j: {json.dumps(graph_data, indent=2)}")
-
-        # Create graph instance using Neo4j data
-        input_graph = Graph.from_dict(graph_data)
-        print(
-            f"Created graph instance - Nodes: {len(input_graph.nodes)}, Edges: {len(input_graph.edges)}"
-        )
-
-        # Process the graph with the requests data
-        grouped_graph = group_graph(input_graph, request_data)
-        print(
-            f"Processed grouped graph - Nodes: {len(grouped_graph.nodes)}, Edges: {len(grouped_graph.edges)}"
-        )
-
-        # Convert to dictionary
-        result_dict = grouped_graph.to_dict()
-
-        # Stream the response
-        def generate():
-            yield '{"nodes": ['
-            for i, node in enumerate(result_dict["nodes"]):
-                if i > 0:
-                    yield ","
-                yield json.dumps(node)
-            yield '], "edges": ['
-            for i, edge in enumerate(result_dict["edges"]):
-                if i > 0:
-                    yield ","
-                yield json.dumps(edge)
-            yield "]}"
-
-        return Response(stream_with_context(generate()), mimetype="application/json")
-
-    except Exception as e:
-        import traceback
-
-        return jsonify({"error": str(e), "traceback": traceback.format_exc()}), 500
-    finally:
-        if neo4j_conn:
-            neo4j_conn.close()
-
-
+from flask import copy_current_request_context, request, jsonify, Response, send_from_directory
+import logging
+import json
+import yaml
+import os
+import threading
+from app import app, databases, schema_manager, db_instance
+from app.lib import validate_request
+from flask_cors import CORS
+from app.lib import limit_graph
+from app.lib.auth import token_required
+from app.lib.email import init_mail, send_email
+from dotenv import load_dotenv
+from distutils.util import strtobool
+import datetime
+from app.lib import convert_to_csv
+from app.lib import generate_file_path
+from app.lib import adjust_file_path
+
+# Load environmental variables
+load_dotenv()
+
+# set mongo loggin
+logging.getLogger('pymongo').setLevel(logging.CRITICAL)
+
+# Flask-Mail configuration
+app.config['MAIL_SERVER'] = os.getenv('MAIL_SERVER') 
+app.config['MAIL_PORT'] = os.getenv('MAIL_PORT')
+app.config['MAIL_USE_TLS'] = bool(strtobool(os.getenv('MAIL_USE_TLS')))
+app.config['MAIL_USE_SSL'] = bool(strtobool(os.getenv('MAIL_USE_SSL')))
+app.config['MAIL_USERNAME'] = os.getenv('MAIL_USERNAME')
+app.config['MAIL_PASSWORD'] = os.getenv('MAIL_PASSWORD')
+app.config['MAIL_DEFAULT_SENDER'] = os.getenv('MAIL_DEFAULT_SENDER')
+
+llm = app.config['llm_handler']
+storage_service = app.config['storage_service']
+
+# Initialize Flask-Mail
+init_mail(app)
+
+CORS(app)
+
+# Setup basic logging
+logging.basicConfig(level=logging.DEBUG)
+
+@app.route('/kg-info', methods=['GET'])
+@token_required
+def get_graph_info(current_user_id):
+    graph_info = json.dumps(schema_manager.graph_info, indent=4)
+    return Response(graph_info, mimetype='application/json')
+
+@app.route('/nodes', methods=['GET'])
+@token_required
+def get_nodes_endpoint(current_user_id):
+    nodes = json.dumps(schema_manager.get_nodes(), indent=4)
+    return Response(nodes, mimetype='application/json')
+
+@app.route('/edges', methods=['GET'])
+@token_required
+def get_edges_endpoint(current_user_id):
+    edges = json.dumps(schema_manager.get_edges(), indent=4)
+    return Response(edges, mimetype='application/json')
+
+@app.route('/relations/<node_label>', methods=['GET'])
+@token_required
+def get_relations_for_node_endpoint(current_user_id, node_label):
+    relations = json.dumps(schema_manager.get_relations_for_node(node_label), indent=4)
+    return Response(relations, mimetype='application/json')
+
+@app.route('/query', methods=['POST'])
+@token_required
+def process_query(current_user_id):
+    data = request.get_json()
+    if not data or 'requests' not in data:
+        return jsonify({"error": "Missing requests data"}), 400
+    
+    limit = request.args.get('limit')
+    properties = request.args.get('properties')
+    source = request.args.get('source') # can be either hypothesis or ai_assistant
+    
+    if properties:
+        properties = bool(strtobool(properties))
+    else:
+        properties = True
+
+    if limit:
+        try:
+            limit = int(limit)
+        except ValueError:
+            return jsonify({"error": "Invalid limit value. It should be an integer."}), 400
+    else:
+        limit = None
+    try:
+        requests = data['requests']
+        annotation_id = None
+        question = None
+        answer = None
+        
+        if 'annotation_id' in requests:
+            annotation_id = requests['annotation_id'] 
+        
+        if 'question' in requests:
+            question = requests['question']
+
+        # Validate the request data before processing
+        node_map = validate_request(requests, schema_manager.schema)
+        if node_map is None:
+            return jsonify({"error": "Invalid node_map returned by validate_request"}), 400
+
+        #convert id to appropriate format
+        requests = db_instance.parse_id(requests)
+        
+        node_only, run_count = (True, False) if source == 'hypothesis' else (False, True)
+
+        # Generate the query code
+        query_code = db_instance.query_Generator(requests, node_map, limit, node_only)
+        
+        # Run the query and parse the results
+        result = db_instance.run_query(query_code, run_count)
+        response_data = db_instance.parse_and_serialize(result, schema_manager.schema, properties)
+
+        # Extract node types
+        nodes = requests['nodes']
+        node_types = set()
+
+        for node in nodes:
+            node_types.add(node["type"])
+
+        node_types = list(node_types)
+
+        if isinstance(query_code, list):
+            query_code = query_code[0]
+
+        if source == 'hypothesis':
+            response = {"nodes": response_data['nodes'], "edges": response_data['edges']}
+            formatted_response = json.dumps(response, indent=4)
+            return Response(formatted_response, mimetype='application/json')
+
+        if annotation_id:
+            existing_query = storage_service.get_user_query(annotation_id, str(current_user_id), query_code)
+        else:
+            existing_query = None
+
+        if existing_query is None:
+            title = llm.generate_title(query_code)
+
+            if not response_data.get('nodes') and not response_data.get('edges'):
+                summary = 'No data found for the query'
+            else:
+                summary = llm.generate_summary(response_data) or 'Graph too big, could not summarize'
+
+            answer = llm.generate_summary(response_data, question, False, summary) if question else None
+            node_count = response_data['node_count']
+            edge_count = response_data['edge_count'] if "edge_count" in response_data else 0
+            node_count_by_label = response_data['node_count_by_label']
+            edge_count_by_label = response_data['edge_count_by_label'] if "edge_count_by_label" in response_data else []
+            if annotation_id is not None:
+                annotation = {"request": requests, "query": query_code, "summary": summary, "node_count": node_count, 
+                              "edge_count": edge_count, "node_types": node_types, "node_count_by_label": node_count_by_label,
+                              "edge_count_by_label": edge_count_by_label, "updated_at": datetime.datetime.now()}
+                storage_service.update(annotation_id, annotation)
+            else:
+                annotation = {"current_user_id": str(current_user_id), "request": requests, "query": query_code,
+                              "question": question, "answer": answer,
+                              "title": title, "summary": summary, "node_count": node_count,
+                              "edge_count": edge_count, "node_types": node_types, 
+                              "node_count_by_label": node_count_by_label, "edge_count_by_label": edge_count_by_label}
+                annotation_id = storage_service.save(annotation)
+        else:
+            title, summary, annotation_id = '', '', ''
+
+        if existing_query:
+            title = existing_query.title
+            summary = existing_query.summary
+            annotation_id = existing_query.id
+            storage_service.update(annotation_id, {"updated_at": datetime.datetime.now()})
+
+        
+        updated_data = storage_service.get_by_id(annotation_id)
+
+        response_data["title"] = title
+        response_data["summary"] = summary
+        response_data["annotation_id"] = str(annotation_id)
+        response_data["created_at"] = updated_data.created_at.isoformat()
+        response_data["updated_at"] = updated_data.updated_at.isoformat()
+
+        if question:
+            response_data["question"] = question
+
+        if answer:
+            response_data["answer"] = answer
+
+        if source=='ai-assistant':
+            response = {"annotation_id": str(annotation_id), "question": question, "answer": answer}
+            formatted_response = json.dumps(response, indent=4)
+            return Response(formatted_response, mimetype='application/json')
+
+        # if limit:
+        #     response_data = limit_graph(response_data, limit)
+
+        formatted_response = json.dumps(response_data, indent=4)
+        logging.info(f"\n\n============== Query ==============\n\n{query_code}")
+        return Response(formatted_response, mimetype='application/json')
+    except Exception as e:
+        logging.error(f"Error processing query: {e}")
+        return jsonify({"error": str(e)}), 500
+
+@app.route('/email-query/<id>', methods=['POST'])
+@token_required
+def process_email_query(current_user_id, id):
+    data = request.get_json()
+    if 'email' not in data:
+        return jsonify({"error": "Email missing"}), 400
+    @copy_current_request_context
+    def send_full_data():
+        try:
+            email = data['email']
+        
+            link = process_full_data(current_user_id=current_user_id, annotation_id=id)
+            
+            subject = 'Full Data'
+            body = f'Hello {email}. click this link {link} to download the full data you requested.'
+
+            send_email(subject, [email], body)
+        except Exception as e:
+            logging.error(f"Error processing query: {e}")
+
+    sender = threading.Thread(name='main_sender', target=send_full_data)
+    sender.start() 
+    return jsonify({'message': 'Email sent successfully'}), 200
+
+@app.route('/history', methods=['GET'])
+@token_required
+def process_user_history(current_user_id):
+    page_number = request.args.get('page_number')
+    if page_number is not None:
+        page_number = int(page_number)
+    else:
+        page_number = 1
+    return_value = []
+    cursor = storage_service.get_all(str(current_user_id), page_number)
+
+    if cursor is None:
+        return jsonify('No value Found'), 200
+
+    for document in cursor:
+        return_value.append({
+            'annotation_id': str(document['_id']),
+            "request": document['request'],
+            'title': document['title'],
+            'node_count': document['node_count'],
+            'edge_count': document['edge_count'],
+            'node_types': document['node_types'],
+            "created_at": document['created_at'].isoformat(),
+            "updated_at": document["updated_at"].isoformat()
+        })
+    return Response(json.dumps(return_value, indent=4), mimetype='application/json')
+
+@app.route('/annotation/<id>', methods=['GET'])
+@token_required
+def get_by_id(current_user_id, id):
+    response_data = {}
+    cursor = storage_service.get_by_id(id)
+
+    limit = request.args.get('limit')
+    properties = request.args.get('properties')
+    source = request.args.get('source') # can be either hypothesis or ai_assistant
+    
+    if properties:
+        properties = bool(strtobool(properties))
+    else:
+        properties = False
+
+    if limit:
+        try:
+            limit = int(limit)
+        except ValueError:
+            return jsonify({"error": "Invalid limit value. It should be an integer."}), 400
+
+    if cursor is None:
+        return jsonify('No value Found'), 200
+    json_request = cursor.request
+    query = cursor.query
+    title = cursor.title
+    summary = cursor.summary
+    annotation_id = cursor.id
+    question = cursor.question
+    answer = cursor.answer
+    node_count = cursor.node_count
+    edge_count = cursor.edge_count
+    node_count_by_label = cursor.node_count_by_label
+    edge_count_by_label = cursor.edge_count_by_label
+
+    limit = request.args.get('limit')
+    properties = request.args.get('properties')
+    
+    if properties:
+        properties = bool(strtobool(properties))
+    else:
+        properties = False
+
+    if limit:
+        try:
+            limit = int(limit)
+        except ValueError:
+            return jsonify({"error": "Invalid limit value. It should be an integer."}), 400
+    else:
+        limit = None
+
+
+    try:   
+        if question:
+            response_data["question"] = question
+
+        if answer:
+            response_data["answer"] = answer 
+
+        if source=='ai-assistant':
+            response = {"annotation_id": str(annotation_id), "question": question, "answer": answer}
+            formatted_response = json.dumps(response, indent=4)
+            return Response(formatted_response, mimetype='application/json')
+        
+        # Run the query and parse the results
+        result = db_instance.run_query(query, False)
+        response_data = db_instance.parse_and_serialize(result, schema_manager.schema, properties)
+
+        if source == 'hypothesis':
+            response = {"nodes": response_data['nodes'], "edges": response_data['edges']}
+            formatted_response = json.dumps(response, indent=4)
+            return Response(formatted_response, mimetype='application/json')
+        
+        response_data["annotation_id"] = str(annotation_id)
+        response_data["request"] = json_request
+        response_data["title"] = title
+        response_data["summary"] = summary
+        response_data["node_count"] = node_count
+        response_data["edge_count"] = edge_count
+        response_data["node_count_by_label"] = node_count_by_label
+        response_data["edge_count_by_label"] = edge_count_by_label
+
+        # if limit:
+            # response_data = limit_graph(response_data, limit)
+
+        formatted_response = json.dumps(response_data, indent=4)
+        return Response(formatted_response, mimetype='application/json')
+    except Exception as e:
+        logging.error(f"Error processing query: {e}")
+        return jsonify({"error": str(e)}), 500
+
+@app.route('/annotation/<id>', methods=['POST'])
+@token_required
+def process_by_id(current_user_id, id):
+    data = request.get_json()
+    if not data or 'requests' not in data:
+        return jsonify({"error": "Missing requests data"}), 400
+    
+    if 'question' not in data["requests"]:
+        return jsonify({"error": "Missing question data"}), 400
+
+    question = data['requests']['question']
+    response_data = {}
+    cursor = storage_service.get_by_id(id)
+
+    limit = request.args.get('limit')
+    properties = request.args.get('properties')
+    source = request.args.get('source') # can be either hypothesis or ai_assistant
+    
+    if properties:
+        properties = bool(strtobool(properties))
+    else:
+        properties = False
+
+    if limit:
+        try:
+            limit = int(limit)
+        except ValueError:
+            return jsonify({"error": "Invalid limit value. It should be an integer."}), 400
+
+    if cursor is None:
+        return jsonify('No value Found'), 200
+    query = cursor.query
+    summary = cursor.summary
+    limit = request.args.get('limit')
+    properties = request.args.get('properties')
+    
+    if properties:
+        properties = bool(strtobool(properties))
+    else:
+        properties = False
+
+    if limit:
+        try:
+            limit = int(limit)
+        except ValueError:
+            return jsonify({"error": "Invalid limit value. It should be an integer."}), 400
+    else:
+        limit = None
+
+    try:   
+        if question:
+            response_data["question"] = question
+        
+        # Run the query and parse the results
+        result = db_instance.run_query(query, source)
+        response_data = db_instance.parse_and_serialize(result, schema_manager.schema, properties)
+
+        answer = llm.generate_summary(response_data, question, False, summary) if question else None
+
+        storage_service.update(id, {"answer": answer, "updated_at": datetime.datetime.now()})
+
+        response = {"annotation_id": str(id), "question": question, "answer": answer}
+
+        formatted_response = json.dumps(response, indent=4)
+        return Response(formatted_response, mimetype='application/json')
+    except Exception as e:
+        logging.error(f"Error processing query: {e}")
+        return jsonify({"error": str(e)}), 500
+    
+
+@app.route('/annotation/<id>/full', methods=['GET'])
+@token_required
+def process_full_annotation(current_user_id, id):
+    try:
+        link = process_full_data(current_user_id=current_user_id, annotation_id=id)
+        if link is None:
+            return jsonify('No value Found'), 200
+
+        response_data = {
+            'link': link
+        }
+
+        formatted_response = json.dumps(response_data, indent=4)
+        return Response(formatted_response, mimetype='application/json')
+    except Exception as e:
+        logging.error(f"Error processing query: {e}")
+        return jsonify({"error": str(e)}), 500
+
+
+@app.route('/public/<file_name>')
+def serve_file(file_name):
+    public_folder = os.path.join(os.getcwd(), 'public')
+    return send_from_directory(public_folder, file_name)
+
+def process_full_data(current_user_id, annotation_id):
+    cursor = storage_service.get_by_id(annotation_id)
+
+    if cursor is None:
+        return None
+    
+    query, title = cursor.query, cursor.title
+    
+    try:
+        file_path = generate_file_path(file_name=title, user_id=current_user_id, extension='xls')
+        exists = os.path.exists(file_path)
+
+        if exists:
+            file_path = adjust_file_path(file_path)
+            link = f'{request.host_url}{file_path}'
+
+            return link
+    
+        # Run the query and parse the results
+        result = db_instance.run_query(query)
+        parsed_result = db_instance.convert_to_dict(result, schema_manager.schema)
+
+        file_path = convert_to_csv(parsed_result, user_id= current_user_id, file_name=title)
+        file_path = adjust_file_path(file_path)
+
+
+        link = f'{request.host_url}{file_path}'
+        return link
+
+    except Exception as e:
+            raise e
+
+@app.route('/annotation/<id>', methods=['DELETE'])
+@token_required
+def delete_by_id(current_user_id, id):
+    try:
+        existing_record = storage_service.get_by_id(id)
+
+        if existing_record is None:
+            return jsonify('No value Found'), 404
+        
+        deleted_record = storage_service.delete(id)
+
+        if deleted_record is None:
+            return jsonify('Failed to delete the annotation'), 500
+        
+        response_data = {
+            'message': 'Annotation deleted successfully'
+        }
+
+        formatted_response = json.dumps(response_data, indent=4)
+        return Response(formatted_response, mimetype='application/json')
+    except Exception as e:
+        logging.error(f"Error deleting annotation: {e}")
+        return jsonify({"error": str(e)}), 500
+
+
+@app.route('/annotation/<id>/title', methods=['PUT'])
+@token_required
+def update_title(current_user_id, id):
+    data = request.get_json()
+
+    if 'title' not in data:
+        return jsonify({"error": "Title is required"}), 400
+
+    title = data['title']
+
+    try:
+        existing_record = storage_service.get_by_id(id)
+
+        if existing_record is None:
+            return jsonify('No value Found'), 404
+
+        updated_data = storage_service.update(id,{'title': title})
+        
+        response_data = {
+            'message': 'title updated successfully',
+            'title': title,
+        }
+
+        formatted_response = json.dumps(response_data, indent=4)
+        return Response(formatted_response, mimetype='application/json')
+    except Exception as e:
+        logging.error(f"Error updating title: {e}")
+        return jsonify({"error": str(e)}), 500