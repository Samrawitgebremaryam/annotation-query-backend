--- conflicted
+++ resolved
@@ -1,629 +1,627 @@
-from flask import copy_current_request_context, request, jsonify, \
-    Response, send_from_directory
-import logging
-import json
-import os
-import threading
-from app import app, schema_manager, db_instance, socketio, redis_client
-from app.lib import validate_request
-from flask_cors import CORS
-from flask_socketio import disconnect, join_room, send
-# from app.lib import limit_graph
-from app.lib.auth import token_required, socket_token_required
-from app.lib.email import init_mail, send_email
-from dotenv import load_dotenv
-from distutils.util import strtobool
-import datetime
-from app.lib import Graph
-from app.annotation_controller import handle_client_request, process_full_data
-
-# Load environmental variables
-load_dotenv()
-
-# set mongo logging
-logging.getLogger('pymongo').setLevel(logging.CRITICAL)
-
-# set redis logging
-logging.getLogger('flask_redis').setLevel(logging.CRITICAL)
-
-# Flask-Mail configuration
-app.config['MAIL_SERVER'] = os.getenv('MAIL_SERVER')
-app.config['MAIL_PORT'] = os.getenv('MAIL_PORT')
-app.config['MAIL_USE_TLS'] = bool(
-    strtobool(os.getenv('MAIL_USE_TLS', 'false')))
-app.config['MAIL_USE_SSL'] = bool(
-    strtobool(os.getenv('MAIL_USE_SSL', 'false')))
-app.config['MAIL_USERNAME'] = os.getenv('MAIL_USERNAME')
-app.config['MAIL_PASSWORD'] = os.getenv('MAIL_PASSWORD')
-app.config['MAIL_DEFAULT_SENDER'] = os.getenv('MAIL_DEFAULT_SENDER')
-
-llm = app.config['llm_handler']
-storage_service = app.config['storage_service']
-EXP = os.getenv('REDIS_EXPIRATION', 3600) # expiration time of redis cache
-
-# Initialize Flask-Mail
-init_mail(app)
-
-CORS(app)
-
-@app.route('/kg-info', methods=['GET'])
-@token_required
-def get_graph_info(current_user_id):
-    graph_info = json.dumps(schema_manager.graph_info, indent=4)
-    return Response(graph_info, mimetype='application/json')
-
-@app.route('/nodes', methods=['GET'])
-@token_required
-def get_nodes_endpoint(current_user_id):
-    nodes = json.dumps(schema_manager.get_nodes(), indent=4)
-    return Response(nodes, mimetype='application/json')
-
-@app.route('/edges', methods=['GET'])
-@token_required
-def get_edges_endpoint(current_user_id):
-    edges = json.dumps(schema_manager.get_edges(), indent=4)
-    return Response(edges, mimetype='application/json')
-
-@app.route('/relations/<node_label>', methods=['GET'])
-@token_required
-def get_relations_for_node_endpoint(current_user_id, node_label):
-    relations = json.dumps(
-        schema_manager.get_relations_for_node(node_label), indent=4)
-    return Response(relations, mimetype='application/json')
-
-
-@socket_token_required
-@socketio.on('connect')
-def on_connect(current_user_id):
-    logging.info("User connected")
-    send('User is connected')
-
-@socketio.on('disconnect')
-def on_disconnect():
-    logging.info("user disconnected")
-    send("User Disconnected")
-    disconnect()
-
-@socketio.on('join')
-def on_join(data):
-    room = data['room']
-    join_room(room)
-    logging.info(f"user join a room with {room}")
-    send(f'connected to {room}', to=room)
-
-@app.route('/query', methods=['POST'])  # type: ignore
-@token_required
-def process_query(current_user_id):
-    data = request.get_json()
-    if not data or 'requests' not in data:
-        return jsonify({"error": "Missing requests data"}), 400
-
-
-    limit = request.args.get('limit')
-    properties = request.args.get('properties')
-    # can be either hypothesis or ai_assistant
-    source = request.args.get('source')
-
-    if properties:
-        properties = bool(strtobool(properties))
-    else:
-        properties = True
-
-    if limit:
-        try:
-            limit = int(limit)
-        except ValueError:
-            return jsonify(
-                {"error": "Invalid limit value. It should be an integer."}
-            ), 400
-    else:
-        limit = None
-    try:
-        requests = data['requests']
-        question = requests.get('question', None)
-        answer = None
-        # Validate the request data before processing
-        node_map = validate_request(requests, schema_manager.schema, source)
-        if node_map is None:
-            return jsonify(
-                {"error": "Invalid node_map returned by validate_request"}
-            ), 400
-
-        # convert id to appropriate format
-        # convert id to appropriate format
-        requests = db_instance.parse_id(requests)
-
-        node_only = True if source == 'hypothesis' else False
-
-        # Generate the query code
-        query = db_instance.query_Generator(
-            requests, node_map, limit, node_only)
-
-        result_query = query[0]
-        total_count_query = query[1]
-        count_by_label_query = query[2]
-
-        # Extract node types
-        nodes = requests['nodes']
-        node_types = set()
-
-        for node in nodes:
-            node_types.add(node["type"])
-
-        node_types = list(node_types)
-
-        if source is None:
-            return handle_client_request(query, requests,
-                                         current_user_id, node_types)
-        result = db_instance.run_query(result_query)
-
-        graph_components = {
-            "nodes": requests['nodes'], "predicates": requests['predicates'],
-            'properties': properties}
-
-        result_graph = db_instance.parse_and_serialize(
-            result, schema_manager.schema,
-            graph_components, result_type='graph')
-
-        if source == 'hypothesis':
-            response = {"nodes": result_graph['nodes']}
-            formatted_response = json.dumps(response, indent=4)
-            return Response(formatted_response, mimetype='application/json')
-
-        total_count = db_instance.run_query(total_count_query)
-        count_by_label = db_instance.run_query(count_by_label_query)
-
-        count_result = [total_count[0], count_by_label[0]]
-
-        meta_data = db_instance.parse_and_serialize(
-            count_result, schema_manager.schema,
-            graph_components, result_type='count')
-
-        title = llm.generate_title(result_query)
-
-        summary = llm.generate_summary(
-            result_graph, requests) or 'Graph too big, could not summarize'
-
-        answer = llm.generate_summary(result_graph, requests, question, False, summary)
-
-        graph = Graph()
-        response = graph.group_graph(result_graph)
-        response['node_count'] = meta_data['node_count']
-        response['edge_count'] = meta_data['edge_count']
-        response['node_count_by_label'] = meta_data['node_count_by_label']
-        response['edge_count_by_label'] = meta_data['edge_count_by_label']
-
-        annotation = {"current_user_id": str(current_user_id),
-                      "request": requests,
-                      "query": result_query,
-                      "title": title,
-                      "summary": summary,
-                      "node_count": response['node_count'],
-                      "edge_count": response['edge_count'],
-                      "node_types": node_types,
-                      "node_count_by_label": response['node_count_by_label'],
-                      "edge_count_by_label": response['edge_count_by_label'],
-                      "answer": answer, "question": question,
-                      "status": "COMPLETE"
-                      }
-
-        annotation_id = storage_service.save(annotation)
-        redis_client.setex(str(annotation_id), EXP, json.dumps({'task': 4, 
-                                'graph': {'nodes': response['nodes'], 'edges': response['edges']}}))
-        response = {"annotation_id": str(
-            annotation_id), "question": question, "answer": answer}
-        formatted_response = json.dumps(response, indent=4)
-        return Response(formatted_response, mimetype='application/json')
-    except Exception as e:
-        logging.error(f"Error processing query: {e}")
-        return jsonify({"error": str(e)}), 500
-
-
-@app.route('/email-query/<id>', methods=['POST'])
-@token_required
-def process_email_query(current_user_id, id):
-    data = request.get_json()
-    if 'email' not in data:
-        return jsonify({"error": "Email missing"}), 400
-
-
-    @copy_current_request_context
-    def send_full_data():
-        try:
-            email = data['email']
-
-            link = process_full_data(
-                current_user_id=current_user_id, annotation_id=id)
-
-            subject = 'Full Data'
-            body = f'Hello {email}. click this link {link}\
-            to download the full data you requested.'
-
-            send_email(subject, [email], body)
-        except Exception as e:
-            logging.error(f"Error processing query: {e}")
-
-    sender = threading.Thread(name='main_sender', target=send_full_data)
-    sender.start()
-    return jsonify({'message': 'Email sent successfully'}), 200
-
-@app.route('/history', methods=['GET'])
-@token_required
-def process_user_history(current_user_id):
-    page_number = request.args.get('page_number')
-    if page_number is not None:
-        page_number = int(page_number)
-    else:
-        page_number = 1
-    return_value = []
-    cursor = storage_service.get_all(str(current_user_id), page_number)
-
-    if cursor is None:
-        return jsonify('No value Found'), 200
-
-    for document in cursor:
-        return_value.append({
-            'annotation_id': str(document['_id']),
-            "request": document['request'],
-            'title': document['title'],
-            'node_count': document['node_count'],
-            'edge_count': document['edge_count'],
-            'node_types': document['node_types'],
-            'status': document['status'],
-            "created_at": document['created_at'].isoformat(),
-            "updated_at": document["updated_at"].isoformat()
-        })
-    return Response(json.dumps(return_value, indent=4),
-                    mimetype='application/json')
-
-
-@app.route('/annotation/<id>', methods=['GET'])
-@token_required
-def get_by_id(current_user_id, id):
-    response_data = {}
-    cursor = storage_service.get_by_id(id)
-
-    limit = request.args.get('limit')
-    properties = request.args.get('properties')
-
-    # can be either hypothesis or ai_assistant
-    source = request.args.get('source')
-
-    if properties:
-        properties = bool(strtobool(properties))
-    else:
-        properties = False
-
-    if limit:
-        try:
-            limit = int(limit)
-        except ValueError:
-            return jsonify(
-                {"error": "Invalid limit value. It should be an integer."}
-            ), 400
-
-    if cursor is None:
-        return jsonify('No value Found'), 200
-
-    json_request = cursor.request
-    query = cursor.query
-    title = cursor.title
-    summary = cursor.summary
-    annotation_id = cursor.id
-    question = cursor.question
-    answer = cursor.answer
-    node_count = cursor.node_count
-    edge_count = cursor.edge_count
-    node_count_by_label = cursor.node_count_by_label
-    edge_count_by_label = cursor.edge_count_by_label
-    status = cursor.status
-
-    if properties:
-        properties = bool(strtobool(properties))
-    else:
-        properties = False
-
-    if limit:
-        try:
-            limit = int(limit)
-        except ValueError:
-            return jsonify(
-                {"error": "Invalid limit value. It should be an integer."}
-            ), 400
-    else:
-        limit = None
-
-    try:
-        if question:
-            response_data["question"] = question
-
-        if answer:
-            response_data["answer"] = answer
-
-        if source == 'ai-assistant':
-            response = {"annotation_id": str(
-                annotation_id), "question": question, "answer": answer}
-            formatted_response = json.dumps(response, indent=4)
-            return Response(formatted_response, mimetype='application/json')
-        
-        
-        cache = redis_client.get(str(annotation_id))
-
-        if cache is not None:
-            cache = json.loads(cache)
-            graph = cache['graph']
-            if graph is not None:
-                response_data['nodes'] = graph['nodes']
-                response_data['edges'] = graph['edges']
-        if cache is None and status == 'COMPLETE':
-            # Run the query and parse the results
-            result = db_instance.run_query(query)
-            graph_components = {"properties": properties}
-            response_data = db_instance.parse_and_serialize(
-                result, schema_manager.schema,
-                graph_components, result_type='graph')
-            graph = Graph()
-            grouped_graph = graph.group_graph(response_data)
-            response_data['nodes'] = grouped_graph['nodes']
-            response_data['edges'] = grouped_graph['edges']
-
-        if source == 'hypothesis':
-            response = {
-                "nodes": response_data['nodes'],
-                "edges": response_data['edges']
-            }
-            formatted_response = json.dumps(response, indent=4)
-            return Response(formatted_response, mimetype='application/json')
-        
-        if 'nodes' in response_data and len(response_data['nodes']) == 0:
-            response = jsonify({"error": "No data found for the query"})
-            response = Response(response.response, status=404)
-            response.status = "404 No matching results for the query"
-            return response
-
-
-        response_data["annotation_id"] = str(annotation_id)
-        response_data["request"] = json_request
-        response_data["title"] = title
-        
-        if summary is not None:
-            response_data["summary"] = summary
-        if node_count is not None:
-            response_data["node_count"] = node_count
-            response_data["edge_count"] = edge_count
-        if node_count_by_label is not None:
-            response_data["node_count_by_label"] = node_count_by_label
-            response_data["edge_count_by_label"] = edge_count_by_label
-        response_data["status"] = status
-        # if limit:
-        # response_data = limit_graph(response_data, limit)
-
-        formatted_response = json.dumps(response_data, indent=4)
-        return Response(formatted_response, mimetype='application/json')
-    except Exception as e:
-        logging.error(f"Error processing query: {e}")
-        return jsonify({"error": str(e)}), 500
-
-
-
-@app.route('/annotation/<id>', methods=['POST'])
-@token_required
-def process_by_id(current_user_id, id):
-    data = request.get_json()
-    if not data or 'requests' not in data:
-        return jsonify({"error": "Missing requests data"}), 400
-
-
-    if 'question' not in data["requests"]:
-        return jsonify({"error": "Missing question data"}), 400
-
-    question = data['requests']['question']
-    response_data = {}
-    cursor = storage_service.get_by_id(id)
-
-    limit = request.args.get('limit')
-    properties = request.args.get('properties')
-    # can be either hypothesis or ai_assistant
-    source = request.args.get('source')
-
-    if properties:
-        properties = bool(strtobool(properties))
-    else:
-        properties = False
-
-    if limit:
-        try:
-            limit = int(limit)
-        except ValueError:
-            return jsonify(
-                {"error": "Invalid limit value. It should be an integer."}
-            ), 400
-
-    if cursor is None:
-        return jsonify('No value Found'), 200
-
-    query = cursor.query
-    summary = cursor.summary
-    json_request = cursor.request
-    node_count_by_label = cursor.node_count_by_label
-    edge_count_by_label = cursor.edge_count_by_label
-
-
-    if properties:
-        properties = bool(strtobool(properties))
-    else:
-        properties = False
-
-    if limit:
-        try:
-            limit = int(limit)
-        except ValueError:
-            return jsonify(
-                {"error": "Invalid limit value. It should be an integer."}
-            ), 400
-    else:
-        limit = None
-
-    try:
-        if question:
-            response_data["question"] = question
-            
-        cache = redis_client.get(str(id))
-        
-        if cache is not None:
-            cache = json.loads(cache)
-            graph = cache['graph']
-            if graph is not None:
-                response_data['nodes'] = graph['nodes']
-                response_data['edges'] = graph['edges']
-        else:
-            # Run the query and parse the results
-            result = db_instance.run_query(query)
-            graph_components = {"properties": properties}
-            response_data = db_instance.parse_and_serialize(
-                result, schema_manager.schema, graph_components, result_type='graph')
-
-        response_data['node_count_by_label'] = node_count_by_label
-        response_data['edge_count_by_label'] = edge_count_by_label
- 
-        answer = llm.generate_summary(
-            response_data, json_request, question, False, summary) if question else None
-
-        storage_service.update(
-            id, {"answer": answer, "updated_at": datetime.datetime.now()})
-
-
-        response = {"annotation_id": str(
-            id), "question": question, "answer": answer}
-
-        formatted_response = json.dumps(response, indent=4)
-        return Response(formatted_response, mimetype='application/json')
-    except Exception as e:
-        logging.error(f"Error processing query: {e}")
-        return jsonify({"error": str(e)}), 500
-
-
-
-@app.route('/annotation/<id>/full', methods=['GET'])
-@token_required
-def process_full_annotation(current_user_id, id):
-    try:
-        link = process_full_data(
-            current_user_id=current_user_id, annotation_id=id)
-        if link is None:
-            return jsonify('No value Found'), 200
-
-        response_data = {
-            'link': link
-        }
-
-        formatted_response = json.dumps(response_data, indent=4)
-        return Response(formatted_response, mimetype='application/json')
-    except Exception as e:
-        logging.error(f"Error processing query: {e}")
-        return jsonify({"error": str(e)}), 500
-
-
-@app.route('/public/<file_name>')
-def serve_file(file_name):
-    public_folder = os.path.join(os.getcwd(), 'public')
-    return send_from_directory(public_folder, file_name)
-
-@app.route('/annotation/<id>', methods=['DELETE'])
-@token_required
-def delete_by_id(current_user_id, id):
-    try:
-        existing_record = storage_service.get_by_id(id)
-
-        if existing_record is None:
-            return jsonify('No value Found'), 404
-
-
-        deleted_record = storage_service.delete(id)
-
-        if deleted_record is None:
-            return jsonify('Failed to delete the annotation'), 500
-
-
-        response_data = {
-            'message': 'Annotation deleted successfully'
-        }
-
-        formatted_response = json.dumps(response_data, indent=4)
-        return Response(formatted_response, mimetype='application/json')
-    except Exception as e:
-        logging.error(f"Error deleting annotation: {e}")
-        return jsonify({"error": str(e)}), 500
-
-
-@app.route('/annotation/<id>/title', methods=['PUT'])
-@token_required
-def update_title(current_user_id, id):
-    data = request.get_json()
-
-    if 'title' not in data:
-        return jsonify({"error": "Title is required"}), 400
-
-    title = data['title']
-
-    try:
-        existing_record = storage_service.get_by_id(id)
-
-        if existing_record is None:
-            return jsonify('No value Found'), 404
-
-        storage_service.update(id, {'title': title})
-
-        response_data = {
-            'message': 'title updated successfully',
-            'title': title,
-        }
-
-        formatted_response = json.dumps(response_data, indent=4)
-        return Response(formatted_response, mimetype='application/json')
-    except Exception as e:
-        logging.error(f"Error updating title: {e}")
-        return jsonify({"error": str(e)}), 500
-    
-@app.route('/annotation/delete', methods=['POST'])
-@token_required
-def delete_many(current_user_id):
-    data = request.data.decode('utf-8').strip()  # Decode and strip the string of any extra spaces or quotes
-
-    # Ensure that data is not empty or just quotes
-    if not data or data.startswith("'") and data.endswith("'"):
-        data = data[1:-1]  # Remove surrounding quotes
-
-    try:
-        data = json.loads(data)  # Now parse the cleaned string
-    except json.JSONDecodeError:
-        return {"error": "Invalid JSON"}, 400  # Return 400 if the JSON is invalid
-    
-    if 'annotation_ids' not in data:
-        return jsonify({"error": "Missing annotation ids"}), 400
-        
-    annotation_ids = data['annotation_ids']
-    
-    if not isinstance(annotation_ids, list):
-        return jsonify({"error": "Annotation ids must be a list"}), 400
-    
-    if len(annotation_ids) == 0:
-        return jsonify({"error": "Annotation ids must not be empty"}), 400
-    
-    try:
-        delete_count = storage_service.delete_many_by_id(annotation_ids)
-        
-        response_data = {
-            'message': f'Out of {len(annotation_ids)}, {delete_count} were successfully deleted.'
-        }
-        
-        formatted_response = json.dumps(response_data, indent=4)
-        return Response(formatted_response, mimetype='application/json')
-    except Exception as e:
-        logging.error('Error deleting annotations: {e}')
-<<<<<<< HEAD
-        return jsonify({"error": str(e)}), 500
-
-=======
-        return jsonify({"error": str(e)}), 500
->>>>>>> 3534dae9
+from flask import copy_current_request_context, request, jsonify, \
+    Response, send_from_directory
+import logging
+import json
+import os
+import threading
+from app import app, schema_manager, db_instance, socketio, redis_client
+from app.lib import validate_request
+from flask_cors import CORS
+from flask_socketio import disconnect, join_room, send
+# from app.lib import limit_graph
+from app.lib.auth import token_required, socket_token_required
+from app.lib.email import init_mail, send_email
+from dotenv import load_dotenv
+from distutils.util import strtobool
+import datetime
+from app.lib import Graph
+from app.annotation_controller import handle_client_request, process_full_data
+
+# Load environmental variables
+load_dotenv()
+
+# set mongo logging
+logging.getLogger('pymongo').setLevel(logging.CRITICAL)
+
+# set redis logging
+logging.getLogger('flask_redis').setLevel(logging.CRITICAL)
+
+# Flask-Mail configuration
+app.config['MAIL_SERVER'] = os.getenv('MAIL_SERVER')
+app.config['MAIL_PORT'] = os.getenv('MAIL_PORT')
+app.config['MAIL_USE_TLS'] = bool(
+    strtobool(os.getenv('MAIL_USE_TLS', 'false')))
+app.config['MAIL_USE_SSL'] = bool(
+    strtobool(os.getenv('MAIL_USE_SSL', 'false')))
+app.config['MAIL_USERNAME'] = os.getenv('MAIL_USERNAME')
+app.config['MAIL_PASSWORD'] = os.getenv('MAIL_PASSWORD')
+app.config['MAIL_DEFAULT_SENDER'] = os.getenv('MAIL_DEFAULT_SENDER')
+
+llm = app.config['llm_handler']
+storage_service = app.config['storage_service']
+EXP = os.getenv('REDIS_EXPIRATION', 3600) # expiration time of redis cache
+
+# Initialize Flask-Mail
+init_mail(app)
+
+CORS(app)
+
+@app.route('/kg-info', methods=['GET'])
+@token_required
+def get_graph_info(current_user_id):
+    graph_info = json.dumps(schema_manager.graph_info, indent=4)
+    return Response(graph_info, mimetype='application/json')
+
+@app.route('/nodes', methods=['GET'])
+@token_required
+def get_nodes_endpoint(current_user_id):
+    nodes = json.dumps(schema_manager.get_nodes(), indent=4)
+    return Response(nodes, mimetype='application/json')
+
+@app.route('/edges', methods=['GET'])
+@token_required
+def get_edges_endpoint(current_user_id):
+    edges = json.dumps(schema_manager.get_edges(), indent=4)
+    return Response(edges, mimetype='application/json')
+
+@app.route('/relations/<node_label>', methods=['GET'])
+@token_required
+def get_relations_for_node_endpoint(current_user_id, node_label):
+    relations = json.dumps(
+        schema_manager.get_relations_for_node(node_label), indent=4)
+    return Response(relations, mimetype='application/json')
+
+
+@socket_token_required
+@socketio.on('connect')
+def on_connect(current_user_id):
+    logging.info("User connected")
+    send('User is conneected')
+
+@socketio.on('disconnect')
+def on_disconnect():
+    logging.info("user disconnected")
+    send("User Disconnected")
+    disconnect()
+
+@socketio.on('join')
+def on_join(data):
+    room = data['room']
+    join_room(room)
+    logging.info(f"user join a room with {room}")
+    send(f'connected to {room}', to=room)
+
+@app.route('/query', methods=['POST'])  # type: ignore
+@token_required
+def process_query(current_user_id):
+    data = request.get_json()
+    if not data or 'requests' not in data:
+        return jsonify({"error": "Missing requests data"}), 400
+
+
+    limit = request.args.get('limit')
+    properties = request.args.get('properties')
+    # can be either hypothesis or ai_assistant
+    source = request.args.get('source')
+
+    if properties:
+        properties = bool(strtobool(properties))
+    else:
+        properties = True
+
+    if limit:
+        try:
+            limit = int(limit)
+        except ValueError:
+            return jsonify(
+                {"error": "Invalid limit value. It should be an integer."}
+            ), 400
+    else:
+        limit = None
+    try:
+        requests = data['requests']
+        question = requests.get('question', None)
+        answer = None
+        # Validate the request data before processing
+        node_map = validate_request(requests, schema_manager.schema, source)
+        if node_map is None:
+            return jsonify(
+                {"error": "Invalid node_map returned by validate_request"}
+            ), 400
+
+        # convert id to appropriate format
+        # convert id to appropriate format
+        requests = db_instance.parse_id(requests)
+
+        node_only = True if source == 'hypothesis' else False
+
+        # Generate the query code
+        query = db_instance.query_Generator(
+            requests, node_map, limit, node_only)
+
+        result_query = query[0]
+        total_count_query = query[1]
+        count_by_label_query = query[2]
+
+        # Extract node types
+        nodes = requests['nodes']
+        node_types = set()
+
+        for node in nodes:
+            node_types.add(node["type"])
+
+        node_types = list(node_types)
+
+        if source is None:
+            return handle_client_request(query, requests,
+                                         current_user_id, node_types)
+        result = db_instance.run_query(result_query)
+
+        graph_components = {
+            "nodes": requests['nodes'], "predicates": requests['predicates'],
+            'properties': properties}
+
+        result_graph = db_instance.parse_and_serialize(
+            result, schema_manager.schema,
+            graph_components, result_type='graph')
+
+        if source == 'hypothesis':
+            response = {"nodes": result_graph['nodes']}
+            formatted_response = json.dumps(response, indent=4)
+            return Response(formatted_response, mimetype='application/json')
+
+        total_count = db_instance.run_query(total_count_query)
+        count_by_label = db_instance.run_query(count_by_label_query)
+
+        count_result = [total_count[0], count_by_label[0]]
+
+        meta_data = db_instance.parse_and_serialize(
+            count_result, schema_manager.schema,
+            graph_components, result_type='count')
+
+        title = llm.generate_title(result_query)
+
+        summary = llm.generate_summary(
+            result_graph, requests) or 'Graph too big, could not summarize'
+
+        answer = llm.generate_summary(result_graph, requests, question, False, summary)
+
+        graph = Graph()
+        response = graph.group_graph(result_graph)
+        response['node_count'] = meta_data['node_count']
+        response['edge_count'] = meta_data['edge_count']
+        response['node_count_by_label'] = meta_data['node_count_by_label']
+        response['edge_count_by_label'] = meta_data['edge_count_by_label']
+
+        annotation = {"current_user_id": str(current_user_id),
+                      "request": requests,
+                      "query": result_query,
+                      "title": title,
+                      "summary": summary,
+                      "node_count": response['node_count'],
+                      "edge_count": response['edge_count'],
+                      "node_types": node_types,
+                      "node_count_by_label": response['node_count_by_label'],
+                      "edge_count_by_label": response['edge_count_by_label'],
+                      "answer": answer, "question": question,
+                      "status": "COMPLETE"
+                      }
+
+        annotation_id = storage_service.save(annotation)
+        redis_client.setex(str(annotation_id), EXP, json.dumps({'task': 4, 
+                                'graph': {'nodes': response['nodes'], 'edges': response['edges']}}))
+        response = {"annotation_id": str(
+            annotation_id), "question": question, "answer": answer}
+        formatted_response = json.dumps(response, indent=4)
+        return Response(formatted_response, mimetype='application/json')
+    except Exception as e:
+        logging.error(f"Error processing query: {e}")
+        return jsonify({"error": str(e)}), 500
+
+
+@app.route('/email-query/<id>', methods=['POST'])
+@token_required
+def process_email_query(current_user_id, id):
+    data = request.get_json()
+    if 'email' not in data:
+        return jsonify({"error": "Email missing"}), 400
+
+
+    @copy_current_request_context
+    def send_full_data():
+        try:
+            email = data['email']
+
+            link = process_full_data(
+                current_user_id=current_user_id, annotation_id=id)
+
+            subject = 'Full Data'
+            body = f'Hello {email}. click this link {link}\
+            to download the full data you requested.'
+
+            send_email(subject, [email], body)
+        except Exception as e:
+            logging.error(f"Error processing query: {e}")
+
+    sender = threading.Thread(name='main_sender', target=send_full_data)
+    sender.start()
+    return jsonify({'message': 'Email sent successfully'}), 200
+
+@app.route('/history', methods=['GET'])
+@token_required
+def process_user_history(current_user_id):
+    page_number = request.args.get('page_number')
+    if page_number is not None:
+        page_number = int(page_number)
+    else:
+        page_number = 1
+    return_value = []
+    cursor = storage_service.get_all(str(current_user_id), page_number)
+
+    if cursor is None:
+        return jsonify('No value Found'), 200
+
+    for document in cursor:
+        return_value.append({
+            'annotation_id': str(document['_id']),
+            "request": document['request'],
+            'title': document['title'],
+            'node_count': document['node_count'],
+            'edge_count': document['edge_count'],
+            'node_types': document['node_types'],
+            'status': document['status'],
+            "created_at": document['created_at'].isoformat(),
+            "updated_at": document["updated_at"].isoformat()
+        })
+    return Response(json.dumps(return_value, indent=4),
+                    mimetype='application/json')
+
+
+@app.route('/annotation/<id>', methods=['GET'])
+@token_required
+def get_by_id(current_user_id, id):
+    response_data = {}
+    cursor = storage_service.get_by_id(id)
+
+    limit = request.args.get('limit')
+    properties = request.args.get('properties')
+
+    # can be either hypothesis or ai_assistant
+    source = request.args.get('source')
+
+    if properties:
+        properties = bool(strtobool(properties))
+    else:
+        properties = False
+
+    if limit:
+        try:
+            limit = int(limit)
+        except ValueError:
+            return jsonify(
+                {"error": "Invalid limit value. It should be an integer."}
+            ), 400
+
+    if cursor is None:
+        return jsonify('No value Found'), 200
+
+    json_request = cursor.request
+    query = cursor.query
+    title = cursor.title
+    summary = cursor.summary
+    annotation_id = cursor.id
+    question = cursor.question
+    answer = cursor.answer
+    node_count = cursor.node_count
+    edge_count = cursor.edge_count
+    node_count_by_label = cursor.node_count_by_label
+    edge_count_by_label = cursor.edge_count_by_label
+    status = cursor.status
+
+    if properties:
+        properties = bool(strtobool(properties))
+    else:
+        properties = False
+
+    if limit:
+        try:
+            limit = int(limit)
+        except ValueError:
+            return jsonify(
+                {"error": "Invalid limit value. It should be an integer."}
+            ), 400
+    else:
+        limit = None
+
+    try:
+        if question:
+            response_data["question"] = question
+
+        if answer:
+            response_data["answer"] = answer
+
+        if source == 'ai-assistant':
+            response = {"annotation_id": str(
+                annotation_id), "question": question, "answer": answer}
+            formatted_response = json.dumps(response, indent=4)
+            return Response(formatted_response, mimetype='application/json')
+        
+        
+        cache = redis_client.get(str(annotation_id))
+
+        if cache is not None:
+            cache = json.loads(cache)
+            graph = cache['graph']
+            if graph is not None:
+                response_data['nodes'] = graph['nodes']
+                response_data['edges'] = graph['edges']
+        if cache is None and status == 'COMPLETE':
+            # Run the query and parse the results
+            result = db_instance.run_query(query)
+            graph_components = {"properties": properties}
+            response_data = db_instance.parse_and_serialize(
+                result, schema_manager.schema,
+                graph_components, result_type='graph')
+            graph = Graph()
+            grouped_graph = graph.group_graph(response_data)
+            response_data['nodes'] = grouped_graph['nodes']
+            response_data['edges'] = grouped_graph['edges']
+
+        if source == 'hypothesis':
+            response = {
+                "nodes": response_data['nodes'],
+                "edges": response_data['edges']
+            }
+            formatted_response = json.dumps(response, indent=4)
+            return Response(formatted_response, mimetype='application/json')
+        
+        if 'nodes' in response_data and len(response_data['nodes']) == 0:
+            response = jsonify({"error": "No data found for the query"})
+            response = Response(response.response, status=404)
+            response.status = "404 No matching results for the query"
+            return response
+
+
+        response_data["annotation_id"] = str(annotation_id)
+        response_data["request"] = json_request
+        response_data["title"] = title
+        
+        if summary is not None:
+            response_data["summary"] = summary
+        if node_count is not None:
+            response_data["node_count"] = node_count
+            response_data["edge_count"] = edge_count
+        if node_count_by_label is not None:
+            response_data["node_count_by_label"] = node_count_by_label
+            response_data["edge_count_by_label"] = edge_count_by_label
+        response_data["status"] = status
+        # if limit:
+        # response_data = limit_graph(response_data, limit)
+
+        formatted_response = json.dumps(response_data, indent=4)
+        return Response(formatted_response, mimetype='application/json')
+    except Exception as e:
+        logging.error(f"Error processing query: {e}")
+        return jsonify({"error": str(e)}), 500
+
+
+
+@app.route('/annotation/<id>', methods=['POST'])
+@token_required
+def process_by_id(current_user_id, id):
+    data = request.get_json()
+    if not data or 'requests' not in data:
+        return jsonify({"error": "Missing requests data"}), 400
+
+
+    if 'question' not in data["requests"]:
+        return jsonify({"error": "Missing question data"}), 400
+
+    question = data['requests']['question']
+    response_data = {}
+    cursor = storage_service.get_by_id(id)
+
+    limit = request.args.get('limit')
+    properties = request.args.get('properties')
+    # can be either hypothesis or ai_assistant
+    source = request.args.get('source')
+
+    if properties:
+        properties = bool(strtobool(properties))
+    else:
+        properties = False
+
+    if limit:
+        try:
+            limit = int(limit)
+        except ValueError:
+            return jsonify(
+                {"error": "Invalid limit value. It should be an integer."}
+            ), 400
+
+    if cursor is None:
+        return jsonify('No value Found'), 200
+
+    query = cursor.query
+    summary = cursor.summary
+    json_request = cursor.request
+    node_count_by_label = cursor.node_count_by_label
+    edge_count_by_label = cursor.edge_count_by_label
+
+
+    if properties:
+        properties = bool(strtobool(properties))
+    else:
+        properties = False
+
+    if limit:
+        try:
+            limit = int(limit)
+        except ValueError:
+            return jsonify(
+                {"error": "Invalid limit value. It should be an integer."}
+            ), 400
+    else:
+        limit = None
+
+    try:
+        if question:
+            response_data["question"] = question
+            
+        cache = redis_client.get(str(id))
+        
+        if cache is not None:
+            cache = json.loads(cache)
+            graph = cache['graph']
+            if graph is not None:
+                response_data['nodes'] = graph['nodes']
+                response_data['edges'] = graph['edges']
+        else:
+            # Run the query and parse the results
+            result = db_instance.run_query(query)
+            graph_components = {"properties": properties}
+            response_data = db_instance.parse_and_serialize(
+                result, schema_manager.schema, graph_components, result_type='graph')
+
+        response_data['node_count_by_label'] = node_count_by_label
+        response_data['edge_count_by_label'] = edge_count_by_label
+ 
+        answer = llm.generate_summary(
+            response_data, json_request, question, False, summary) if question else None
+
+        storage_service.update(
+            id, {"answer": answer, "updated_at": datetime.datetime.now()})
+
+
+        response = {"annotation_id": str(
+            id), "question": question, "answer": answer}
+
+        formatted_response = json.dumps(response, indent=4)
+        return Response(formatted_response, mimetype='application/json')
+    except Exception as e:
+        logging.error(f"Error processing query: {e}")
+        return jsonify({"error": str(e)}), 500
+
+
+
+@app.route('/annotation/<id>/full', methods=['GET'])
+@token_required
+def process_full_annotation(current_user_id, id):
+    try:
+        link = process_full_data(
+            current_user_id=current_user_id, annotation_id=id)
+        if link is None:
+            return jsonify('No value Found'), 200
+
+        response_data = {
+            'link': link
+        }
+
+        formatted_response = json.dumps(response_data, indent=4)
+        return Response(formatted_response, mimetype='application/json')
+    except Exception as e:
+        logging.error(f"Error processing query: {e}")
+        return jsonify({"error": str(e)}), 500
+
+
+@app.route('/public/<file_name>')
+def serve_file(file_name):
+    public_folder = os.path.join(os.getcwd(), 'public')
+    return send_from_directory(public_folder, file_name)
+
+@app.route('/annotation/<id>', methods=['DELETE'])
+@token_required
+def delete_by_id(current_user_id, id):
+    try:
+        existing_record = storage_service.get_by_id(id)
+
+        if existing_record is None:
+            return jsonify('No value Found'), 404
+
+
+        deleted_record = storage_service.delete(id)
+
+        if deleted_record is None:
+            return jsonify('Failed to delete the annotation'), 500
+
+
+        response_data = {
+            'message': 'Annotation deleted successfully'
+        }
+
+        formatted_response = json.dumps(response_data, indent=4)
+        return Response(formatted_response, mimetype='application/json')
+    except Exception as e:
+        logging.error(f"Error deleting annotation: {e}")
+        return jsonify({"error": str(e)}), 500
+
+
+@app.route('/annotation/<id>/title', methods=['PUT'])
+@token_required
+def update_title(current_user_id, id):
+    data = request.get_json()
+
+    if 'title' not in data:
+        return jsonify({"error": "Title is required"}), 400
+
+    title = data['title']
+
+    try:
+        existing_record = storage_service.get_by_id(id)
+
+        if existing_record is None:
+            return jsonify('No value Found'), 404
+
+        storage_service.update(id, {'title': title})
+
+        response_data = {
+            'message': 'title updated successfully',
+            'title': title,
+        }
+
+        formatted_response = json.dumps(response_data, indent=4)
+        return Response(formatted_response, mimetype='application/json')
+    except Exception as e:
+        logging.error(f"Error updating title: {e}")
+        return jsonify({"error": str(e)}), 500
+    
+@app.route('/annotation/delete', methods=['POST'])
+
+@token_required
+def delete_many(current_user_id):
+    data = request.data.decode('utf-8').strip()  # Decode and strip the string of any extra spaces or quotes
+
+    # Ensure that data is not empty or just quotes
+    if not data or data.startswith("'") and data.endswith("'"):
+        data = data[1:-1]  # Remove surrounding quotes
+
+    try:
+        data = json.loads(data)  # Now parse the cleaned string
+    except json.JSONDecodeError:
+        return {"error": "Invalid JSON"}, 400  # Return 400 if the JSON is invalid
+    data = request.data.decode('utf-8').strip()  # Decode and strip the string of any extra spaces or quotes
+    
+    if 'annotation_ids' not in data:
+        return jsonify({"error": "Missing annotation ids"}), 400
+        
+    annotation_ids = data['annotation_ids']
+    
+    if not isinstance(annotation_ids, list):
+        return jsonify({"error": "Annotation ids must be a list"}), 400
+    
+    if len(annotation_ids) == 0:
+        return jsonify({"error": "Annotation ids must not be empty"}), 400
+    
+    try:
+        delete_count = storage_service.delete_many_by_id(annotation_ids)
+        
+        response_data = {
+            'message': f'Out of {len(annotation_ids)}, {delete_count} were successfully deleted.'
+        }
+        
+        formatted_response = json.dumps(response_data, indent=4)
+        return Response(formatted_response, mimetype='application/json')
+    except Exception as e:
+        logging.error('Error deleting annotations: {e}')
+        return jsonify({"error": str(e)}), 500
+    